--- conflicted
+++ resolved
@@ -15,10 +15,7 @@
 #include <gtdynamics/factors/PointGoalFactor.h>
 #include <gtdynamics/universal_robot/Robot.h>
 #include <gtdynamics/universal_robot/sdf.h>
-<<<<<<< HEAD
-=======
 #include <gtdynamics/utils/values.h>
->>>>>>> 50cee31d
 #include <gtsam/base/Vector.h>
 #include <gtsam/geometry/Pose3.h>
 #include <gtsam/nonlinear/GaussNewtonOptimizer.h>
@@ -256,12 +253,8 @@
 int main(int argc, char **argv) {
   // Load the vision 60 quadruped by Ghost robotics:
   // https://youtu.be/wrBNJKZKg10
-<<<<<<< HEAD
-  Robot vision60 = CreateRobotFromFile("../vision60.urdf");
-=======
   Robot vision60 =
       CreateRobotFromFile(kUrdfPath + std::string("/vision60.urdf"));
->>>>>>> 50cee31d
 
   // Coordinate system:
   //  z
