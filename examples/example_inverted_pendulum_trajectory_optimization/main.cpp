/* ----------------------------------------------------------------------------
 * GTDynamics Copyright 2020, Georgia Tech Research Corporation,
 * Atlanta, Georgia 30332-0415
 * All Rights Reserved
 * See LICENSE for the license information
 * -------------------------------------------------------------------------- */

/**
 * @file  main.cpp
 * @brief Trajectory optimization for an inverted pendulum.
 * @author Alejandro Escontrela
 */

#include <gtdynamics/dynamics/DynamicsGraph.h>
#include <gtdynamics/factors/MinTorqueFactor.h>
#include <gtdynamics/universal_robot/Robot.h>
#include <gtdynamics/universal_robot/sdf.h>
#include <gtdynamics/utils/initialize_solution_utils.h>
#include <gtsam/base/Value.h>
#include <gtsam/base/Vector.h>
#include <gtsam/linear/NoiseModel.h>
#include <gtsam/nonlinear/LevenbergMarquardtOptimizer.h>

#include <boost/algorithm/string/join.hpp>
#include <boost/optional.hpp>
#include <fstream>
#include <iostream>
#include <string>
#include <utility>

using namespace gtdynamics;
using gtsam::noiseModel::Isotropic;

int main(int argc, char** argv) {
  // Load the inverted pendulum.
<<<<<<< HEAD
  auto ip = CreateRobotFromFile("../inverted_pendulum.urdf");
  auto j1_id = ip.getJointByName("j1")->getID();
  ip.getLinkByName("l1")->fix();
  ip.printRobot();
=======
  auto ip =
      CreateRobotFromFile(kUrdfPath + std::string("/inverted_pendulum.urdf"));
  auto j1_id = ip.joint("j1")->id();
  ip.fixLink("l1");
  ip.print();
>>>>>>> 50cee31d
  gtsam::Vector3 gravity(0, 0, -9.8), planar_axis(1, 0, 0);

  double T = 3, dt = 1. / 100;  // Time horizon (s) and timestep duration (s).
  int t_steps = static_cast<int>(std::ceil(T / dt));  // Timesteps.

  // Noise models:
  auto dynamics_model = Isotropic::Sigma(1, 1e-5);    // Dynamics constraints.
  auto objectives_model = Isotropic::Sigma(1, 1e-2);  // Objectives.
  auto control_model = Isotropic::Sigma(1, 1e-1);     // Controls.

  // Specify initial conditions and goal state.
  double theta_i = 0, dtheta_i = 0, ddtheta_i = 0;
  double theta_T = M_PI, dtheta_T = 0, ddtheta_T = 0;

  // Create trajectory factor graph.
  auto graph_builder = DynamicsGraph(gravity, planar_axis);
  auto graph = graph_builder.trajectoryFG(ip, t_steps, dt,
                                          CollocationScheme::Trapezoidal);

  // Add initial conditions to trajectory factor graph.
  graph.addPrior(internal::JointAngleKey(j1_id, 0), theta_i, dynamics_model);
  graph.addPrior(internal::JointVelKey(j1_id, 0), dtheta_i, dynamics_model);

  // Add state and min torque objectives to trajectory factor graph.
  graph.addPrior(internal::JointVelKey(j1_id, t_steps), dtheta_T,
                 objectives_model);
  graph.addPrior(internal::JointAccelKey(j1_id, t_steps), dtheta_T,
                 objectives_model);
  bool apply_theta_objective_all_dt = false;
  graph.addPrior(internal::JointAngleKey(j1_id, t_steps), theta_T,
                 objectives_model);
  if (apply_theta_objective_all_dt) {
    for (int t = 0; t < t_steps; t++)
      graph.addPrior(internal::JointAngleKey(j1_id, t), theta_T,
                     objectives_model);
  }
  for (int t = 0; t <= t_steps; t++)
    graph.emplace_shared<MinTorqueFactor>(internal::TorqueKey(j1_id, t),
                                          control_model);

  // Initialize solution.
  auto init_vals = ZeroValuesTrajectory(ip, t_steps, 0, 0.0);
  gtsam::LevenbergMarquardtParams params;
  params.setVerbosityLM("SUMMARY");
  gtsam::LevenbergMarquardtOptimizer optimizer(graph, init_vals, params);
  auto results = optimizer.optimize();

  // Log the joint angles, velocities, accels, torques, and current goal pose.
  std::ofstream traj_file;
  traj_file.open("traj.csv");
  traj_file << "t,theta,dtheta,ddtheta,tau"
            << "\n";
  double t_elapsed = 0;
  for (int t = 0; t <= t_steps; t++, t_elapsed += dt) {
    std::vector<gtsam::Key> keys = {
        internal::JointAngleKey(j1_id, t), internal::JointVelKey(j1_id, t),
        internal::JointAccelKey(j1_id, t), internal::TorqueKey(j1_id, t)};
    std::vector<std::string> vals = {std::to_string(t_elapsed)};
    for (auto&& k : keys) vals.push_back(std::to_string(results.atDouble(k)));
    traj_file << boost::algorithm::join(vals, ",") << "\n";
  }
  traj_file.close();

  return 0;
}<|MERGE_RESOLUTION|>--- conflicted
+++ resolved
@@ -33,18 +33,11 @@
 
 int main(int argc, char** argv) {
   // Load the inverted pendulum.
-<<<<<<< HEAD
-  auto ip = CreateRobotFromFile("../inverted_pendulum.urdf");
-  auto j1_id = ip.getJointByName("j1")->getID();
-  ip.getLinkByName("l1")->fix();
-  ip.printRobot();
-=======
   auto ip =
       CreateRobotFromFile(kUrdfPath + std::string("/inverted_pendulum.urdf"));
   auto j1_id = ip.joint("j1")->id();
   ip.fixLink("l1");
   ip.print();
->>>>>>> 50cee31d
   gtsam::Vector3 gravity(0, 0, -9.8), planar_axis(1, 0, 0);
 
   double T = 3, dt = 1. / 100;  // Time horizon (s) and timestep duration (s).
