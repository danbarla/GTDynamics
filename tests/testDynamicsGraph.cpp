--- conflicted
+++ resolved
@@ -452,11 +452,7 @@
 
   // Set initial values.
   gtsam::Values init_values =
-<<<<<<< HEAD
-      gtdynamics::ZeroValues(my_robot, 0, contact_points);
-=======
       gtdynamics::ZeroValues(my_robot, 0, 0.0, contact_points);
->>>>>>> 08a58955
 
   graph_builder.printGraph(graph);
 
@@ -532,11 +528,7 @@
 
   // Set initial values.
   gtsam::Values init_values =
-<<<<<<< HEAD
-      gtdynamics::ZeroValues(biped, 0, contact_points);
-=======
       gtdynamics::ZeroValues(biped, 0, 0.0, contact_points);
->>>>>>> 08a58955
 
   graph_builder.printGraph(graph);
 
@@ -623,11 +615,7 @@
 
   // Set initial values.
   gtsam::Values init_values =
-<<<<<<< HEAD
-      gtdynamics::ZeroValues(my_robot, 0, contact_points);
-=======
       gtdynamics::ZeroValues(my_robot, 0, 0.0, contact_points);
->>>>>>> 08a58955
 
   // Optimize!
   gtsam::GaussNewtonOptimizer optimizer(graph, init_values);
