/* ----------------------------------------------------------------------------
 * GTDynamics Copyright 2020, Georgia Tech Research Corporation,
 * Atlanta, Georgia 30332-0415
 * All Rights Reserved
 * See LICENSE for the license information
 * -------------------------------------------------------------------------- */

/**
 * @file  testWalkCycle.cpp
 * @brief Test WalkCycle class.
 * @author: Frank Dellaert, Tarushree Gandhi, Disha Das
 */

#include <CppUnitLite/TestHarness.h>

#include "gtdynamics/dynamics/DynamicsGraph.h"
#include "gtdynamics/universal_robot/Robot.h"
#include "gtdynamics/universal_robot/sdf.h"
#include "gtdynamics/utils/Phase.h"
#include "gtdynamics/utils/WalkCycle.h"
#include "walkCycleExample.h"

using namespace gtdynamics;
using gtsam::Point3;

TEST(WalkCycle, contactPoints) {
  Robot robot =
      CreateRobotFromFile(kSdfPath + std::string("/spider.sdf"), "spider");

  using namespace walk_cycle_example;
  auto walk_cycle_phases = walk_cycle.phases();
  EXPECT_LONGS_EQUAL(3, walk_cycle_phases[0].contactPoints().size());
  EXPECT_LONGS_EQUAL(4, walk_cycle_phases[1].contactPoints().size());
  EXPECT_LONGS_EQUAL(2, walk_cycle.numPhases());
  EXPECT_LONGS_EQUAL(num_time_steps + num_time_steps_2,
                     walk_cycle.numTimeSteps());
  EXPECT_LONGS_EQUAL(5, walk_cycle.contactPoints().size());
}

TEST(WalkCycle, objectives) {
  Robot robot =
      CreateRobotFromFile(kUrdfPath + std::string("/vision60.urdf"), "spider");
  EXPECT_LONGS_EQUAL(13, robot.numLinks());

  constexpr size_t num_time_steps = 5;
  const Point3 contact_in_com(0.14, 0, 0);
  Phase phase0(num_time_steps, {robot.link("lower1"), robot.link("lower2")},
               contact_in_com),
      phase1(num_time_steps, {robot.link("lower0"), robot.link("lower3")},
             contact_in_com);
  auto walk_cycle = WalkCycle({phase0, phase1});

  // Expected contact goal points.
  Point3 goal_LH(-0.371306, 0.1575, 0);   // LH
  Point3 goal_LF(0.278694, 0.1575, 0);    // LF
  Point3 goal_RF(0.278694, -0.1575, 0);   // RF
  Point3 goal_RH(-0.371306, -0.1575, 0);  // RH

  // Check initalization of contact goals.
  auto cp_goals = walk_cycle.initContactPointGoal(robot, -0.191839);
  EXPECT_LONGS_EQUAL(4, cp_goals.size());
  EXPECT(gtsam::assert_equal(goal_LH, cp_goals["lower1"], 1e-6));
  EXPECT(gtsam::assert_equal(goal_LF, cp_goals["lower0"], 1e-6));
  EXPECT(gtsam::assert_equal(goal_RF, cp_goals["lower2"], 1e-6));
  EXPECT(gtsam::assert_equal(goal_RH, cp_goals["lower3"], 1e-6));

  const Point3 step(0, 0.4, 0);
  const gtsam::SharedNoiseModel cost_model = nullptr;
  const size_t k = 777;
<<<<<<< HEAD
  ContactGoals cp_goals = {
      ContactGoal(PointOnLink(robot.link("lower1"), contact_in_com), goal_LH),
      ContactGoal(PointOnLink(robot.link("lower0"), contact_in_com), goal_LF),
      ContactGoal(PointOnLink(robot.link("lower2"), contact_in_com), goal_RF),
      ContactGoal(PointOnLink(robot.link("lower3"), contact_in_com), goal_RH)};
=======

  // Check creation of PointGoalFactors.
>>>>>>> 5580843c
  gtsam::NonlinearFactorGraph factors =
      walk_cycle.contactPointObjectives(step, cost_model, k, &cp_goals);
  EXPECT_LONGS_EQUAL(num_time_steps * 2 * 4, factors.size());
}

TEST(WalkCycle, ContactAdjustment) {
  gtdynamics::ContactAdjustment cf_1("body", gtsam::Point3(0, 0, -1.0));
  gtdynamics::ContactAdjustment cf_2("link_0", gtsam::Point3(1, 0, -1.0));
  gtdynamics::ContactAdjustments cfs{cf_1, cf_2};
  EXPECT(cfs[0].link_name == "body");
  EXPECT(cfs[1].adjustment == gtsam::Point3(1, 0, -1.0));
}

int main() {
  TestResult tr;
  return TestRegistry::runAllTests(tr);
}<|MERGE_RESOLUTION|>--- conflicted
+++ resolved
@@ -67,27 +67,11 @@
   const Point3 step(0, 0.4, 0);
   const gtsam::SharedNoiseModel cost_model = nullptr;
   const size_t k = 777;
-<<<<<<< HEAD
-  ContactGoals cp_goals = {
-      ContactGoal(PointOnLink(robot.link("lower1"), contact_in_com), goal_LH),
-      ContactGoal(PointOnLink(robot.link("lower0"), contact_in_com), goal_LF),
-      ContactGoal(PointOnLink(robot.link("lower2"), contact_in_com), goal_RF),
-      ContactGoal(PointOnLink(robot.link("lower3"), contact_in_com), goal_RH)};
-=======
 
   // Check creation of PointGoalFactors.
->>>>>>> 5580843c
   gtsam::NonlinearFactorGraph factors =
       walk_cycle.contactPointObjectives(step, cost_model, k, &cp_goals);
   EXPECT_LONGS_EQUAL(num_time_steps * 2 * 4, factors.size());
-}
-
-TEST(WalkCycle, ContactAdjustment) {
-  gtdynamics::ContactAdjustment cf_1("body", gtsam::Point3(0, 0, -1.0));
-  gtdynamics::ContactAdjustment cf_2("link_0", gtsam::Point3(1, 0, -1.0));
-  gtdynamics::ContactAdjustments cfs{cf_1, cf_2};
-  EXPECT(cfs[0].link_name == "body");
-  EXPECT(cfs[1].adjustment == gtsam::Point3(1, 0, -1.0));
 }
 
 int main() {
