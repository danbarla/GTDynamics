/* ----------------------------------------------------------------------------
 * GTDynamics Copyright 2020, Georgia Tech Research Corporation,
 * Atlanta, Georgia 30332-0415
 * All Rights Reserved
 * See LICENSE for the license information
 * -------------------------------------------------------------------------- */

/**
 * @file  testContactPointFactor.cpp
 * @brief Test ContactPointFactor.
 * @author Varun Agrawal
 */

#include <CppUnitLite/TestHarness.h>
#include <gtdynamics/factors/ContactPointFactor.h>
#include <gtdynamics/universal_robot/RobotModels.h>
#include <gtdynamics/utils/values.h>
#include <gtsam/base/Testable.h>
#include <gtsam/base/TestableAssertions.h>
#include <gtsam/base/numericalDerivative.h>
#include <gtsam/inference/Symbol.h>
#include <gtsam/nonlinear/GaussNewtonOptimizer.h>
#include <gtsam/nonlinear/NonlinearFactorGraph.h>
#include <gtsam/nonlinear/Values.h>
#include <gtsam/nonlinear/factorTesting.h>

#include <iostream>

using namespace gtdynamics;
using namespace gtsam;
using gtsam::assert_equal;

auto kPointModel = noiseModel::Isotropic::Sigma(3, 0.1);
auto kPoseModel = noiseModel::Isotropic::Sigma(6, 0.1);

auto robot = simple_rr::getRobot();

TEST(ContactPointFactor, Constructor) {
  Key link_pose_key = gtdynamics::PoseKey(0, 0),
      point_key = gtdynamics::PoseKey(1, 0);
  Point3 lPc(0, 0, 1);
  ContactPointFactor(link_pose_key, point_key, kPointModel, lPc);

  PointOnLink point_on_link(robot.links()[0], lPc);
  ContactPointFactor(point_on_link, point_key, kPointModel, 10);
}

TEST(ContactPointFactor, Error) {
  LinkSharedPtr end_link = robot.links()[0];
  PointOnLink point_on_link{end_link, Point3(0, 0, 1)};

  Key point_key = gtdynamics::PoseKey(1, 0);
  Point3 wPc(0, 0, 1);

  ContactPointFactor factor(point_on_link, point_key, kPointModel, 0);

  Vector error = factor.evaluateError(point_on_link.link->bMcom(), wPc);
  EXPECT(assert_equal(Vector3(0, 0, -0.1), error, 1e-9));

  // Check error when contact point is not consistent
  Point3 wPc2(1, 1, 2);
  error = factor.evaluateError(point_on_link.link->bMcom(), wPc2);
  EXPECT(assert_equal(Vector3(1.0, 1.0, 0.9), error, 1e-9));
}

TEST(ContactPointFactor, Jacobians) {
  auto end_link = robot.links()[0];
  PointOnLink point_on_link{end_link, Point3(0, 0, 1)};

  Key point_key = gtdynamics::PoseKey(1, 0);
  Point3 wPc(0, 0, 1);

  ContactPointFactor factor(point_on_link, point_key, kPointModel, 0);

  Values values;
  InsertPose(&values, end_link->id(), 0, point_on_link.link->bMcom());
  values.insert<Point3>(point_key, wPc);

  // Check Jacobians
  EXPECT_CORRECT_FACTOR_JACOBIANS(factor, values, 1e-7, 1e-5);
}

<<<<<<< HEAD
TEST(FixedContactPointFactor, Error) {
  LinkSharedPtr end_link = robot.links()[0];
  Point3 contact_in_com(0, 0, 1);
  PointOnLink point_on_link{end_link, contact_in_com};

  Key link_pose_key = gtdynamics::PoseKey(0, 0);
  Point3 wPc(0, 0, 1);

  FixedContactPointFactor factor(link_pose_key, kModel, wPc, contact_in_com);
  Vector error = factor.evaluateError(point_on_link.link->bMcom());
  EXPECT(assert_equal(Vector3(0, 0, -0.1), error, 1e-9));

  // Check error when contact point is not consistent
  Point3 wPc2(1, 1, 2);
  FixedContactPointFactor factor2(link_pose_key, kModel, wPc2, contact_in_com);
  error = factor2.evaluateError(point_on_link.link->bMcom());
  EXPECT(assert_equal(Vector3(1.0, 1.0, 0.9), error, 1e-9));
}

TEST(FixedContactPointFactor, Jacobians) {
  auto end_link = robot.links()[0];
  Key link_pose_key = gtdynamics::PoseKey(0, 0);
  Point3 contact_in_com(0, 0, 1);
  PointOnLink point_on_link{end_link, contact_in_com};

  Point3 wPc(0, 0, 1);

  FixedContactPointFactor factor(link_pose_key, kModel, wPc, contact_in_com);

  Values values;
  InsertPose(&values, end_link->id(), 0, point_on_link.link->bMcom());

  // Check Jacobians
  EXPECT_CORRECT_FACTOR_JACOBIANS(factor, values, 1e-7, 1e-5);
}

=======
TEST(ContactPoseFactor, Constructor) {
  Key link_pose_key = gtdynamics::PoseKey(0, 0),
      point_key = gtdynamics::PoseKey(1, 0);
  Point3 wPc(0, 0, 1);
  Pose3 linkTcontact(Rot3(), wPc);
  ContactPoseFactor(link_pose_key, point_key, kPoseModel, linkTcontact);

  PointOnLink point_on_link(robot.links()[0], wPc);
  ContactPoseFactor(point_on_link, point_key, kPoseModel, 10);
}

TEST(ContactPoseFactor, Error) {
  LinkSharedPtr end_link = robot.links()[0];
  Point3 wPc(0, 0, 1);
  PointOnLink point_on_link{end_link, wPc};

  Key point_key = gtdynamics::PoseKey(1, 0);

  Pose3 wTcontact(Rot3(), wPc);

  ContactPoseFactor factor(point_on_link, point_key, kPoseModel, 0);

  Vector error = factor.evaluateError(point_on_link.link->bMcom(), wTcontact);
  Vector6 expected;
  expected << 0, 0, 0, 0, 0, -0.1;
  EXPECT(assert_equal(expected, error, 1e-9));

  // Check error when contact point is translated
  Point3 wPc2(1, 1, 2);
  Pose3 wTcontact2(Rot3(), wPc2);
  error = factor.evaluateError(point_on_link.link->bMcom(), wTcontact2);
  Vector6 expected2;
  expected2 << 0, 0, 0, 1.0, 1.0, 0.9;
  EXPECT(assert_equal(expected2, error, 1e-9));

  // Check error when contact point is rotated
  Pose3 wTcontact3(Rot3::RzRyRx(0, 2, 0), wPc);
  error = factor.evaluateError(point_on_link.link->bMcom(), wTcontact3);
  // regression
  Vector6 expected3;
  expected3 << 0, 2, -0, 0.1, 0, -0.0642092616;
  EXPECT(assert_equal(expected3, error, 1e-9));
}

TEST(ContactPoseFactor, Jacobians) {
  auto end_link = robot.links()[0];
  Point3 wPc(0, 0, 1);
  PointOnLink point_on_link{end_link, wPc};

  Key point_key = gtdynamics::PoseKey(1, 0);
  Pose3 wTc(Rot3(), wPc);

  ContactPoseFactor factor(point_on_link, point_key, kPoseModel, 0);

  Values values;
  InsertPose(&values, end_link->id(), 0, point_on_link.link->bMcom());
  values.insert<Pose3>(point_key, wTc);

  // Check Jacobians
  EXPECT_CORRECT_FACTOR_JACOBIANS(factor, values, 1e-7, 1e-5);

  // Check Jacobians with non-identity rotation
  Pose3 wTc2(Rot3::RzRyRx(1, 2, 3), wPc);
  values.update<Pose3>(point_key, wTc2);
  EXPECT_CORRECT_FACTOR_JACOBIANS(factor, values, 1e-7, 1e-5);
}
>>>>>>> 57575de1

int main() {
  TestResult tr;
  return TestRegistry::runAllTests(tr);
}<|MERGE_RESOLUTION|>--- conflicted
+++ resolved
@@ -80,7 +80,6 @@
   EXPECT_CORRECT_FACTOR_JACOBIANS(factor, values, 1e-7, 1e-5);
 }
 
-<<<<<<< HEAD
 TEST(FixedContactPointFactor, Error) {
   LinkSharedPtr end_link = robot.links()[0];
   Point3 contact_in_com(0, 0, 1);
@@ -89,13 +88,13 @@
   Key link_pose_key = gtdynamics::PoseKey(0, 0);
   Point3 wPc(0, 0, 1);
 
-  FixedContactPointFactor factor(link_pose_key, kModel, wPc, contact_in_com);
+  FixedContactPointFactor factor(link_pose_key, kPointModel, wPc, contact_in_com);
   Vector error = factor.evaluateError(point_on_link.link->bMcom());
   EXPECT(assert_equal(Vector3(0, 0, -0.1), error, 1e-9));
 
   // Check error when contact point is not consistent
   Point3 wPc2(1, 1, 2);
-  FixedContactPointFactor factor2(link_pose_key, kModel, wPc2, contact_in_com);
+  FixedContactPointFactor factor2(link_pose_key, kPointModel, wPc2, contact_in_com);
   error = factor2.evaluateError(point_on_link.link->bMcom());
   EXPECT(assert_equal(Vector3(1.0, 1.0, 0.9), error, 1e-9));
 }
@@ -108,7 +107,7 @@
 
   Point3 wPc(0, 0, 1);
 
-  FixedContactPointFactor factor(link_pose_key, kModel, wPc, contact_in_com);
+  FixedContactPointFactor factor(link_pose_key, kPointModel, wPc, contact_in_com);
 
   Values values;
   InsertPose(&values, end_link->id(), 0, point_on_link.link->bMcom());
@@ -117,7 +116,6 @@
   EXPECT_CORRECT_FACTOR_JACOBIANS(factor, values, 1e-7, 1e-5);
 }
 
-=======
 TEST(ContactPoseFactor, Constructor) {
   Key link_pose_key = gtdynamics::PoseKey(0, 0),
       point_key = gtdynamics::PoseKey(1, 0);
@@ -184,7 +182,6 @@
   values.update<Pose3>(point_key, wTc2);
   EXPECT_CORRECT_FACTOR_JACOBIANS(factor, values, 1e-7, 1e-5);
 }
->>>>>>> 57575de1
 
 int main() {
   TestResult tr;
