/* ----------------------------------------------------------------------------
 * GTDynamics Copyright 2020, Georgia Tech Research Corporation,
 * Atlanta, Georgia 30332-0415
 * All Rights Reserved
 * See LICENSE for the license information
 * -------------------------------------------------------------------------- */

/**
 * @file  testSdf.cpp
 * @brief Test functions in sdf.cpp.
 * @Author: Frank Dellaert, Mandy Xie, Alejandro Escontrela, Yetong Zhang,
 * Disha Das, Stephanie McCormick
 */

#include "gtdynamics/universal_robot/Link.h"
#include "gtdynamics/universal_robot/PrismaticJoint.h"
#include "gtdynamics/universal_robot/RevoluteJoint.h"
#include "gtdynamics/universal_robot/ScrewJoint.h"
#include "gtdynamics/universal_robot/sdf.h"
#include "gtdynamics/utils/utils.h"

#include <gtsam/base/Testable.h>
#include <gtsam/base/TestableAssertions.h>

#include <CppUnitLite/TestHarness.h>

using namespace gtdynamics; 
using gtsam::assert_equal, gtsam::Pose3, gtsam::Point3, gtsam::Rot3;

/**
 * Test parsing of all joint parameters from URDF or SDF files.
 */
TEST(File, parameters_from_file) {
  // Test for reading parameters from a simple URDF.
  auto simple_urdf = get_sdf(std::string(URDF_PATH) + "/test/simple_urdf.urdf");
  auto j1_parameters = ParametersFromSdfJoint(*simple_urdf.JointByName("j1"));

  EXPECT(assert_equal(-1.57, j1_parameters.scalar_limits.value_lower_limit));
  EXPECT(assert_equal(1.57, j1_parameters.scalar_limits.value_upper_limit));
  EXPECT(assert_equal(500, j1_parameters.damping_coefficient));
  EXPECT(assert_equal(0.5, j1_parameters.velocity_limit));
  EXPECT(assert_equal(1000.0, j1_parameters.torque_limit));

  // Test for reading parameters (damping coefficient, velocity limit, and
  // torque limit) from a simple SDF.
  auto simple_sdf = get_sdf(std::string(SDF_PATH) + "/test/simple_rr.sdf", "simple_rr_sdf");
  auto joint_1_parameters = ParametersFromSdfJoint(*simple_sdf.JointByName("joint_1"));

  EXPECT(assert_equal(0.5, joint_1_parameters.damping_coefficient));
  EXPECT(assert_equal(10, joint_1_parameters.velocity_limit));
  EXPECT(assert_equal(300, joint_1_parameters.torque_limit));

  // Test for reading parameters (joint limits) from spider.sdf.
  auto spider_sdf = get_sdf(std::string(SDF_PATH) + "/test/spider.sdf", "spider");
  auto knee_1_parameters = ParametersFromSdfJoint(*spider_sdf.JointByName("knee_1"));

  EXPECT(assert_equal(-0.349066, knee_1_parameters.scalar_limits.value_lower_limit));
  EXPECT(assert_equal(2.44346, knee_1_parameters.scalar_limits.value_upper_limit));
}

/**
 * Test parsing of all joint parameters from a robot created via URDF or SDF files.
 */
TEST(File, create_robot_from_file) {
  // Test for reading parameters from a robot created via simple URDF.
  auto simple_robot = CreateRobotFromFile(std::string(URDF_PATH) + "/test/simple_urdf.urdf");
  auto simple_j1 = simple_robot.getJointByName("j1");

  EXPECT(assert_equal(-1.57, simple_j1->parameters().scalar_limits.value_lower_limit));
  EXPECT(assert_equal(1.57, simple_j1->parameters().scalar_limits.value_upper_limit));
  EXPECT(assert_equal(500, simple_j1->parameters().damping_coefficient));
  EXPECT(assert_equal(0.5, simple_j1->parameters().velocity_limit));
  EXPECT(assert_equal(1000.0, simple_j1->parameters().torque_limit));

  // Test for reading parameters (damping coefficient, velocity limit, and
  // torque limit) from a robot created via simple SDF.
  auto simple_rr_robot = CreateRobotFromFile(std::string(SDF_PATH) + "/test/simple_rr.sdf", "simple_rr_sdf");
  auto simple_rr_j1 =  simple_rr_robot.getJointByName("joint_1");

  EXPECT(assert_equal(0.5, simple_rr_j1->parameters().damping_coefficient));
  EXPECT(assert_equal(10, simple_rr_j1->parameters().velocity_limit));
  EXPECT(assert_equal(300, simple_rr_j1->parameters().torque_limit));

  // Test for reading parameters (joint limits) from a robot created via spider.sdf.
  auto spider_robot = CreateRobotFromFile(std::string(SDF_PATH) + "/test/spider.sdf", "spider");
  auto spider_knee1 = spider_robot.getJointByName("knee_1");

  EXPECT(assert_equal(-0.349066, spider_knee1->parameters().scalar_limits.value_lower_limit));
  EXPECT(assert_equal(2.44346, spider_knee1->parameters().scalar_limits.value_upper_limit));
}

/**
 * Construct a Link via URDF and ensure all values are as expected.
 */
TEST(Link, urdf_constructor_link) {
  auto simple_urdf = get_sdf(std::string(URDF_PATH) + "/test/simple_urdf.urdf");

  // Initialize Robot instance using urdf::ModelInterfacePtr.
  LinkSharedPtr l1 =
      std::make_shared<Link>(*simple_urdf.LinkByName("l1"));
  LinkSharedPtr l2 =
      std::make_shared<Link>(*simple_urdf.LinkByName("l2"));
<<<<<<< HEAD
  ScrewJointBase::Parameters j1_parameters;
  j1_parameters.effort_type = JointEffortType::Actuated;
=======
  Joint::Parameters j1_parameters;
  j1_parameters.effort_type = Joint::EffortType::Actuated;
>>>>>>> e670388a

  Pose3 wTj = GetJointFrame(*simple_urdf.JointByName("j1"), l1, l2);
  const gtsam::Vector3 j1_axis = GetSdfAxis(*simple_urdf.JointByName("j1"));

  // Test constructor.
  RevoluteJointSharedPtr j1 = std::make_shared<RevoluteJoint>(
      "j1", wTj, l1, l2, j1_parameters, j1_axis);

  // get shared ptr
  EXPECT(l1->getSharedPtr() == l1);

  // // get, set ID
  l1->setID(1);
  EXPECT(l1->getID() == 1);

  // name
  EXPECT(assert_equal("l1", l1->name()));

  // mass
  EXPECT(assert_equal(100, l1->mass()));

  // Check center of mass.
  EXPECT(assert_equal(Pose3(Rot3(), Point3(0, 0, 1)),
                      l1->lTcom()));

  // Check inertia.
  EXPECT(assert_equal(
      (gtsam::Matrix(3, 3) << 3, 0, 0, 0, 2, 0, 0, 0, 1).finished(),
      l1->inertia()));

  // Check general mass matrix.
  EXPECT(assert_equal(
      (gtsam::Matrix(6, 6) << 3, 0, 0, 0, 0, 0, 0, 2, 0, 0, 0, 0, 0, 0, 1, 0, 0,
       0, 0, 0, 0, 100, 0, 0, 0, 0, 0, 0, 100, 0, 0, 0, 0, 0, 0, 100)
          .finished(),
      l1->inertiaMatrix()));

  // Assert correct center of mass in link frame.
  EXPECT(assert_equal(Pose3(Rot3(), Point3(0, 0, 1)),
                      l1->lTcom()));

  // Check that no child links/joints have yet been added.
  EXPECT(assert_equal(0, l1->getJoints().size()));

  // add joint
  l1->addJoint(j1);
  EXPECT(assert_equal(1, l1->getJoints().size()));
  EXPECT(l1->getJoints()[0] == j1);

  // remove joint
  l1->removeJoint(j1);
  EXPECT(assert_equal(0, l1->getJoints().size()));
}

/**
 * Construct a Revolute Joint from URDF and ensure all values are as expected.
 */
TEST(Joint, urdf_constructor_revolute) {
  auto simple_urdf = get_sdf(std::string(URDF_PATH) + "/test/simple_urdf.urdf");

  LinkSharedPtr l1 =
      std::make_shared<Link>(*simple_urdf.LinkByName("l1"));
  LinkSharedPtr l2 =
      std::make_shared<Link>(*simple_urdf.LinkByName("l2"));

<<<<<<< HEAD
  auto j1_parameters = ParametersFromFile(*simple_urdf.JointByName("j1"));
  j1_parameters.effort_type = JointEffortType::Actuated;
=======
  auto j1_parameters = ParametersFromSdfJoint(*simple_urdf.JointByName("j1"));
  j1_parameters.effort_type = Joint::EffortType::Actuated;
>>>>>>> e670388a

  Pose3 j1_wTj = GetJointFrame(*simple_urdf.JointByName("j1"), l1, l2);
  const gtsam::Vector3 j1_axis = GetSdfAxis(*simple_urdf.JointByName("j1"));

  // Test constructor.
  auto j1 = std::make_shared<RevoluteJoint>(
      "j1", j1_wTj, l1, l2, j1_parameters, j1_axis);

  // get shared ptr
  EXPECT(j1->getSharedPtr() == j1);

  // get, set ID
  j1->setID(1);
  EXPECT(j1->getID() == 1);

  // name
  EXPECT(assert_equal(j1->name(), "j1"));

<<<<<<< HEAD
  // joint effort type
  EXPECT(j1->jointEffortType() == JointEffortType::Actuated);
=======
  // joint type
  EXPECT(j1->type() == Joint::Type::Revolute);

  // joint effort type
  EXPECT(j1->parameters().effort_type == Joint::EffortType::Actuated);
>>>>>>> e670388a

  // other link
  EXPECT(j1->otherLink(l2) == l1);
  EXPECT(j1->otherLink(l1) == l2);

  // rest transform
  Pose3 T_12comRest(Rot3::Rx(0), Point3(0, 0, 2));
  Pose3 T_21comRest(Rot3::Rx(0), Point3(0, 0, -2));
  EXPECT(assert_equal(T_12comRest, j1->transformFrom(l2)));
  EXPECT(assert_equal(T_21comRest, j1->transformTo(l2)));

  // transform from (rotating -pi/2)
  Pose3 T_12com(Rot3::Rx(-M_PI / 2), Point3(0, 1, 1));
  Pose3 T_21com(Rot3::Rx(M_PI / 2), Point3(0, 1, -1));
  EXPECT(assert_equal(T_12com, j1->transformFrom(l2, -M_PI / 2)));
  EXPECT(assert_equal(T_21com, j1->transformFrom(l1, -M_PI / 2)));

  // transfrom to (rotating -pi/2)
  EXPECT(assert_equal(T_12com, j1->transformTo(l1, -M_PI / 2)));
  EXPECT(assert_equal(T_21com, j1->transformTo(l2, -M_PI / 2)));

  // screw axis
  gtsam::Vector6 screw_axis_l1, screw_axis_l2;
  screw_axis_l1 << -1, 0, 0, 0, -1, 0;
  screw_axis_l2 << 1, 0, 0, 0, -1, 0;
  EXPECT(assert_equal(screw_axis_l1, j1->screwAxis(l1)));
  EXPECT(assert_equal(screw_axis_l2, j1->screwAxis(l2)));

  // links
  auto links = j1->links();
  EXPECT(links[0] == l1);
  EXPECT(links[1] == l2);

  // parent & child link
  EXPECT(j1->parentLink() == l1);
  EXPECT(j1->childLink() == l2);

  // joint limit
  EXPECT(assert_equal(-1.57, j1->parameters().scalar_limits.value_lower_limit));
  EXPECT(assert_equal(1.57, j1->parameters().scalar_limits.value_upper_limit));
  EXPECT(assert_equal(1e-9, j1->parameters().scalar_limits.value_limit_threshold));
}

/**
 * Construct a Revolute Joint from SDF and ensure all values are as expected.
 */
TEST(Joint, sdf_constructor_revolute) {
  auto model =
      get_sdf(std::string(SDF_PATH) + "/test/simple_rr.sdf", "simple_rr_sdf");

  LinkSharedPtr l0 = std::make_shared<Link>(*model.LinkByName("link_0"));
  LinkSharedPtr l1 = std::make_shared<Link>(*model.LinkByName("link_1"));
  LinkSharedPtr l2 = std::make_shared<Link>(*model.LinkByName("link_2"));

  Pose3 j1_wTj = GetJointFrame(*model.JointByName("joint_1"), l0, l1);
  const gtsam::Vector3 j1_axis = GetSdfAxis(*model.JointByName("joint_1"));
  
  // constructor for j1
<<<<<<< HEAD
  ScrewJointBase::Parameters j1_parameters;
  j1_parameters.effort_type = JointEffortType::Actuated;
=======
  Joint::Parameters j1_parameters;
  j1_parameters.effort_type = Joint::EffortType::Actuated;
>>>>>>> e670388a
  auto j1 =
      std::make_shared<RevoluteJoint>(
          "joint_1", j1_wTj, l0, l1, j1_parameters, j1_axis);

  // check screw axis
  gtsam::Vector6 screw_axis_j1_l0, screw_axis_j1_l1;
  screw_axis_j1_l0 << 0, 0, -1, 0, 0, 0;
  screw_axis_j1_l1 << 0, 0, 1, 0, 0, 0;
  EXPECT(assert_equal(screw_axis_j1_l0, j1->screwAxis(l0)));
  EXPECT(assert_equal(screw_axis_j1_l1, j1->screwAxis(l1)));

  // Check transform from l0 com to l1 com at rest and at various angles.
  Pose3 T_01comRest(Rot3::identity(), Point3(0, 0, 0.4));
  Pose3 T_01com_neg(Rot3::Rz(-M_PI / 2),
                           Point3(0, 0, 0.4));
  Pose3 T_01com_pos(Rot3::Rz(M_PI / 2), Point3(0, 0, 0.4));

  EXPECT(assert_equal(T_01comRest, j1->transformTo(l0)));
  EXPECT(assert_equal(T_01com_neg, j1->transformTo(l0, -M_PI / 2)));
  EXPECT(assert_equal(T_01com_pos, j1->transformFrom(l1, M_PI / 2)));

  // constructor for j2
<<<<<<< HEAD
  ScrewJointBase::Parameters j2_parameters;
  j2_parameters.effort_type = JointEffortType::Actuated;
=======
  Joint::Parameters j2_parameters;
  j2_parameters.effort_type = Joint::EffortType::Actuated;
>>>>>>> e670388a

  Pose3 j2_wTj = GetJointFrame(*model.JointByName("joint_2"), l1, l2);
  const gtsam::Vector3 j2_axis = GetSdfAxis(*model.JointByName("joint_2"));

  auto j2 = std::make_shared<RevoluteJoint>(
          "joint_2", j2_wTj, l1, l2, j2_parameters, j2_axis);

  // check screw axis
  gtsam::Vector6 screw_axis_j2_l1, screw_axis_j2_l2;
  screw_axis_j2_l1 << 0, -1, 0, 0.3, 0, 0;
  screw_axis_j2_l2 << 0, 1, 0, 0.3, 0, 0;
  EXPECT(assert_equal(screw_axis_j2_l1, j2->screwAxis(l1)));
  EXPECT(assert_equal(screw_axis_j2_l2, j2->screwAxis(l2)));

  // Check transform from l1 com to l2 com at rest and at various angles.
  Pose3 T_12com_rest(Rot3::identity(), Point3(0, 0, 0.6));
  Pose3 T_12com_pi_2(Rot3::Ry(M_PI / 2),
                            Point3(0.3, 0.0, 0.3));
  Pose3 T_12com_pi_4(Rot3::Ry(M_PI / 4),
                            Point3(0.2121, 0.0, 0.5121));

  EXPECT(assert_equal(T_12com_rest, j2->transformFrom(l2)));
  EXPECT(assert_equal(T_12com_pi_2, j2->transformFrom(l2, M_PI / 2.0)));
  EXPECT(assert_equal(T_12com_pi_4, j2->transformTo(l1, M_PI / 4.0), 1e-3));
}

/**
 * Test parsing of Revolute joint limit values from various robots.
 */
TEST(Joint, limit_params) {
  // Check revolute joint limits parsed correctly for first test robot.
  auto model = get_sdf(std::string(SDF_PATH) + "/test/four_bar_linkage.sdf");
  LinkSharedPtr l1 = std::make_shared<Link>(*model.LinkByName("l1"));
  LinkSharedPtr l2 = std::make_shared<Link>(*model.LinkByName("l2"));
<<<<<<< HEAD
  auto j1_parameters = ParametersFromFile(*model.JointByName("j1"));
  j1_parameters.effort_type = JointEffortType::Actuated;
=======
  auto j1_parameters = ParametersFromSdfJoint(*model.JointByName("j1"));
  j1_parameters.effort_type = Joint::EffortType::Actuated;
>>>>>>> e670388a

  Pose3 j1_wTj = GetJointFrame(*model.JointByName("j1"), l1, l2);
  const gtsam::Vector3 j1_axis = GetSdfAxis(*model.JointByName("j1"));

  auto j1 = std::make_shared<RevoluteJoint>(
          "j1", j1_wTj, l1, l2, j1_parameters, j1_axis);

  EXPECT(assert_equal(-1.57, j1->parameters().scalar_limits.value_lower_limit));
  EXPECT(assert_equal(1.57, j1->parameters().scalar_limits.value_upper_limit));
  EXPECT(assert_equal(1e-9, j1->parameters().scalar_limits.value_limit_threshold));

  // Check revolute joint limits parsed correctly for a robot with no limits.
  auto model2 =
      get_sdf(std::string(SDF_PATH) + "/test/simple_rr.sdf", "simple_rr_sdf");
  LinkSharedPtr link_0 =
      std::make_shared<Link>(*model2.LinkByName("link_0"));
  LinkSharedPtr link_1 =
      std::make_shared<Link>(*model2.LinkByName("link_1"));
<<<<<<< HEAD
  auto joint_1_parameters = ParametersFromFile(*model2.JointByName("joint_1"));
  joint_1_parameters.effort_type = JointEffortType::Actuated;
=======
  auto joint_1_parameters = ParametersFromSdfJoint(*model2.JointByName("joint_1"));
  joint_1_parameters.effort_type = Joint::EffortType::Actuated;
>>>>>>> e670388a

  Pose3 joint_1_wTj = GetJointFrame(*model2.JointByName("joint_1"), link_0, link_1);
  const gtsam::Vector3 joint_1_axis = GetSdfAxis(*model2.JointByName("joint_1"));

  auto joint_1 = std::make_shared<RevoluteJoint>(
          "joint_1", joint_1_wTj, link_0, link_1, joint_1_parameters, joint_1_axis);

  EXPECT(assert_equal(-1e16, joint_1->parameters().scalar_limits.value_lower_limit));
  EXPECT(assert_equal(1e16, joint_1->parameters().scalar_limits.value_upper_limit));
  EXPECT(assert_equal(1e-9, joint_1->parameters().scalar_limits.value_limit_threshold));
}

/**
 * Construct a Prismatic joint from URDF and ensure joint type and screw axis
 * are as expected.
 */
TEST(Joint, urdf_constructor_prismatic) {
  auto simple_urdf =
      get_sdf(std::string(URDF_PATH) + "/test/simple_urdf_prismatic.urdf");

  auto l1 = std::make_shared<Link>(*simple_urdf.LinkByName("l1"));
  auto l2 = std::make_shared<Link>(*simple_urdf.LinkByName("l2"));

  auto joint1 = *simple_urdf.JointByName("j1");

<<<<<<< HEAD
  auto j1_parameters = ParametersFromFile(joint1);
  j1_parameters.effort_type = JointEffortType::Actuated;
=======
  auto j1_parameters = ParametersFromSdfJoint(joint1);
  j1_parameters.effort_type = Joint::EffortType::Actuated;
>>>>>>> e670388a

  Pose3 wTj = GetJointFrame(joint1, l1, l2);

  const gtsam::Vector3 j1_axis = GetSdfAxis(*simple_urdf.JointByName("j1"));

  // Test constructor.
  auto j1 = std::make_shared<PrismaticJoint>("j1", wTj, l1, l2, j1_parameters, j1_axis);

  // get shared ptr
  EXPECT(j1->getSharedPtr() == j1);

  // get, set ID
  j1->setID(1);
  EXPECT(j1->getID() == 1);

  // name
  EXPECT(assert_equal(j1->name(), "j1"));

<<<<<<< HEAD
  // joint effort type
  EXPECT(j1->jointEffortType() == JointEffortType::Actuated);
=======
  // joint type
  EXPECT(j1->type() == Joint::Type::Prismatic);

  // joint effort type
  EXPECT(j1->parameters().effort_type == Joint::EffortType::Actuated);
>>>>>>> e670388a

  // other link
  EXPECT(j1->otherLink(l2) == l1);
  EXPECT(j1->otherLink(l1) == l2);

  // rest transform
  Pose3 T_12comRest(Rot3::Rx(1.5707963268),
                           Point3(0, -1, 1));
  Pose3 T_21comRest(Rot3::Rx(-1.5707963268),
                           Point3(0, -1, -1));
  EXPECT(assert_equal(T_12comRest, j1->transformFrom(l2), 1e-5));
  EXPECT(assert_equal(T_21comRest, j1->transformTo(l2), 1e-5));

  // transform from (translating +1)
  Pose3 T_12com(Rot3::Rx(1.5707963268), Point3(0, -2, 1));
  Pose3 T_21com(Rot3::Rx(-1.5707963268),
                       Point3(0, -1, -2));
  EXPECT(assert_equal(T_12com, j1->transformFrom(l2, 1), 1e-5));
  EXPECT(assert_equal(T_21com, j1->transformFrom(l1, 1), 1e-5));

  // transfrom to (translating +1)
  EXPECT(assert_equal(T_12com, j1->transformTo(l1, 1), 1e-5));
  EXPECT(assert_equal(T_21com, j1->transformTo(l2, 1), 1e-5));

  // screw axis
  gtsam::Vector6 screw_axis_l1, screw_axis_l2;
  screw_axis_l1 << 0, 0, 0, 0, 1, 0;
  screw_axis_l2 << 0, 0, 0, 0, 0, 1;
  EXPECT(assert_equal(screw_axis_l1, j1->screwAxis(l1), 1e-5));
  EXPECT(assert_equal(screw_axis_l2, j1->screwAxis(l2)));

  // links
  auto links = j1->links();
  EXPECT(links[0] == l1);
  EXPECT(links[1] == l2);

  // parent & child link
  EXPECT(j1->parentLink() == l1);
  EXPECT(j1->childLink() == l2);

  // joint limit
  EXPECT(assert_equal(0, j1->parameters().scalar_limits.value_lower_limit));
  EXPECT(assert_equal(2, j1->parameters().scalar_limits.value_upper_limit));
  EXPECT(assert_equal(1e-9, j1->parameters().scalar_limits.value_limit_threshold));
}

/**
 * Construct a Screw joint from SDF and ensure joint type and screw axis
 * are as expected.
 */
TEST(Joint, sdf_constructor_screw) {
  auto model = get_sdf(std::string(SDF_PATH) + "/test/simple_screw_joint.sdf",
                       "simple_screw_joint_sdf");

  LinkSharedPtr l0 = std::make_shared<Link>(*model.LinkByName("link_0"));
  LinkSharedPtr l1 = std::make_shared<Link>(*model.LinkByName("link_1"));

  Pose3 wTj = GetJointFrame(*model.JointByName("joint_1"), l0, l1);

  // constructor for j1
<<<<<<< HEAD
  ScrewJointBase::Parameters j1_parameters;
  j1_parameters.effort_type = JointEffortType::Actuated;
=======
  Joint::Parameters j1_parameters;
  j1_parameters.effort_type = Joint::EffortType::Actuated;
>>>>>>> e670388a
  const gtsam::Vector3 j1_axis = GetSdfAxis(*model.JointByName("joint_1"));

  ScrewJointSharedPtr j1 =
      std::make_shared<ScrewJoint>("joint_1", wTj, l0, l1, j1_parameters,
                                   j1_axis, model.JointByName("joint_1")->ThreadPitch());

  // expected values for screw about z axis
  // check screw axis
  gtsam::Vector6 screw_axis_j1_l0, screw_axis_j1_l1;
  screw_axis_j1_l0 << 0, 0, -1, 0, 0, -0.5 / 2 / M_PI; // parent frame
  screw_axis_j1_l1 << 0, 0, 1, 0, 0, 0.5 / 2 / M_PI;   // child frame
  EXPECT(assert_equal(screw_axis_j1_l0, j1->screwAxis(l0)));
  EXPECT(assert_equal(screw_axis_j1_l1, j1->screwAxis(l1)));

  // Check transform from l0 com to l1 com at rest and at various angles.
  Pose3 T_01comRest(Rot3::identity(), Point3(0, 0, 0.4));
  Pose3 T_01com_neg(Rot3::Rz(-M_PI / 2),
                           Point3(0, 0, 0.4-0.125));
  Pose3 T_01com_pos(Rot3::Rz(M_PI / 2),
                           Point3(0, 0, 0.4+0.125));

  EXPECT(assert_equal(T_01comRest, j1->transformTo(l0)));
  EXPECT(assert_equal(T_01com_neg, j1->transformTo(l0, -M_PI / 2)));
  EXPECT(assert_equal(T_01com_pos, j1->transformFrom(l1, M_PI / 2)));
}

// Initialize a Robot with "urdfs/test/simple_urdf.urdf" and make sure
// that all transforms, link/joint properties, etc. are correct.
TEST(Robot, simple_urdf) {
  // Load urdf file into sdf::Model
  auto simple_urdf = get_sdf(std::string(URDF_PATH) + "/test/simple_urdf.urdf");

  auto l1 = std::make_shared<Link>(*simple_urdf.LinkByName("l1"));
  auto l2 = std::make_shared<Link>(*simple_urdf.LinkByName("l2"));

  auto j1_parameters = ParametersFromSdfJoint(*simple_urdf.JointByName("j1"));
  Pose3 wTj = GetJointFrame(*simple_urdf.JointByName("j1"), l1, l2);
  const gtsam::Vector3 j1_axis = GetSdfAxis(*simple_urdf.JointByName("j1"));

  RevoluteJointSharedPtr j1 = std::make_shared<RevoluteJoint>(
      "j1", wTj, l1, l2, j1_parameters, j1_axis);

  // Initialize Robot instance.
  auto simple_robot = CreateRobotFromFile(std::string(URDF_PATH) + "/test/simple_urdf.urdf");

  EXPECT(assert_equal(1, simple_robot.getLinkByName("l1")->getJoints().size()));
  EXPECT(assert_equal(1, simple_robot.getLinkByName("l2")->getJoints().size()));
  EXPECT(simple_robot.getLinkByName("l1")->getID() == 0);
  EXPECT(simple_robot.getLinkByName("l2")->getID() == 1);
  EXPECT(simple_robot.getJointByName("j1")->getID() == 0);

  // Check that number of links and joints in the Robot instance is
  // correct.
  EXPECT(assert_equal(2, simple_robot.links().size()));
  EXPECT(assert_equal(1, simple_robot.joints().size()));
  EXPECT(simple_robot.numLinks() == 2);
  EXPECT(simple_robot.numJoints() == 1);

  // Check link and joint names.
  EXPECT(assert_equal("l1", simple_robot.getLinkByName("l1")->name()));
  EXPECT(assert_equal("l2", simple_robot.getLinkByName("l2")->name()));
  EXPECT(assert_equal("j1", simple_robot.getJointByName("j1")->name()));

  // Check transforms between link CoM frames.
  EXPECT(assert_equal(gtsam::Pose3(gtsam::Rot3(), gtsam::Point3(0, 0, -2)),
                      j1->transformTo(j1->childLink())));
  EXPECT(assert_equal(gtsam::Pose3(gtsam::Rot3(), gtsam::Point3(0, 0, 2)),
                      j1->transformFrom(j1->childLink())));
}

int main() {
  TestResult tr;
  return TestRegistry::runAllTests(tr);
}<|MERGE_RESOLUTION|>--- conflicted
+++ resolved
@@ -100,13 +100,8 @@
       std::make_shared<Link>(*simple_urdf.LinkByName("l1"));
   LinkSharedPtr l2 =
       std::make_shared<Link>(*simple_urdf.LinkByName("l2"));
-<<<<<<< HEAD
-  ScrewJointBase::Parameters j1_parameters;
-  j1_parameters.effort_type = JointEffortType::Actuated;
-=======
   Joint::Parameters j1_parameters;
   j1_parameters.effort_type = Joint::EffortType::Actuated;
->>>>>>> e670388a
 
   Pose3 wTj = GetJointFrame(*simple_urdf.JointByName("j1"), l1, l2);
   const gtsam::Vector3 j1_axis = GetSdfAxis(*simple_urdf.JointByName("j1"));
@@ -172,13 +167,8 @@
   LinkSharedPtr l2 =
       std::make_shared<Link>(*simple_urdf.LinkByName("l2"));
 
-<<<<<<< HEAD
-  auto j1_parameters = ParametersFromFile(*simple_urdf.JointByName("j1"));
-  j1_parameters.effort_type = JointEffortType::Actuated;
-=======
   auto j1_parameters = ParametersFromSdfJoint(*simple_urdf.JointByName("j1"));
   j1_parameters.effort_type = Joint::EffortType::Actuated;
->>>>>>> e670388a
 
   Pose3 j1_wTj = GetJointFrame(*simple_urdf.JointByName("j1"), l1, l2);
   const gtsam::Vector3 j1_axis = GetSdfAxis(*simple_urdf.JointByName("j1"));
@@ -197,16 +187,11 @@
   // name
   EXPECT(assert_equal(j1->name(), "j1"));
 
-<<<<<<< HEAD
-  // joint effort type
-  EXPECT(j1->jointEffortType() == JointEffortType::Actuated);
-=======
   // joint type
   EXPECT(j1->type() == Joint::Type::Revolute);
 
   // joint effort type
   EXPECT(j1->parameters().effort_type == Joint::EffortType::Actuated);
->>>>>>> e670388a
 
   // other link
   EXPECT(j1->otherLink(l2) == l1);
@@ -265,13 +250,8 @@
   const gtsam::Vector3 j1_axis = GetSdfAxis(*model.JointByName("joint_1"));
   
   // constructor for j1
-<<<<<<< HEAD
-  ScrewJointBase::Parameters j1_parameters;
-  j1_parameters.effort_type = JointEffortType::Actuated;
-=======
   Joint::Parameters j1_parameters;
   j1_parameters.effort_type = Joint::EffortType::Actuated;
->>>>>>> e670388a
   auto j1 =
       std::make_shared<RevoluteJoint>(
           "joint_1", j1_wTj, l0, l1, j1_parameters, j1_axis);
@@ -294,13 +274,8 @@
   EXPECT(assert_equal(T_01com_pos, j1->transformFrom(l1, M_PI / 2)));
 
   // constructor for j2
-<<<<<<< HEAD
-  ScrewJointBase::Parameters j2_parameters;
-  j2_parameters.effort_type = JointEffortType::Actuated;
-=======
   Joint::Parameters j2_parameters;
   j2_parameters.effort_type = Joint::EffortType::Actuated;
->>>>>>> e670388a
 
   Pose3 j2_wTj = GetJointFrame(*model.JointByName("joint_2"), l1, l2);
   const gtsam::Vector3 j2_axis = GetSdfAxis(*model.JointByName("joint_2"));
@@ -335,13 +310,8 @@
   auto model = get_sdf(std::string(SDF_PATH) + "/test/four_bar_linkage.sdf");
   LinkSharedPtr l1 = std::make_shared<Link>(*model.LinkByName("l1"));
   LinkSharedPtr l2 = std::make_shared<Link>(*model.LinkByName("l2"));
-<<<<<<< HEAD
-  auto j1_parameters = ParametersFromFile(*model.JointByName("j1"));
-  j1_parameters.effort_type = JointEffortType::Actuated;
-=======
   auto j1_parameters = ParametersFromSdfJoint(*model.JointByName("j1"));
   j1_parameters.effort_type = Joint::EffortType::Actuated;
->>>>>>> e670388a
 
   Pose3 j1_wTj = GetJointFrame(*model.JointByName("j1"), l1, l2);
   const gtsam::Vector3 j1_axis = GetSdfAxis(*model.JointByName("j1"));
@@ -360,13 +330,8 @@
       std::make_shared<Link>(*model2.LinkByName("link_0"));
   LinkSharedPtr link_1 =
       std::make_shared<Link>(*model2.LinkByName("link_1"));
-<<<<<<< HEAD
-  auto joint_1_parameters = ParametersFromFile(*model2.JointByName("joint_1"));
-  joint_1_parameters.effort_type = JointEffortType::Actuated;
-=======
   auto joint_1_parameters = ParametersFromSdfJoint(*model2.JointByName("joint_1"));
   joint_1_parameters.effort_type = Joint::EffortType::Actuated;
->>>>>>> e670388a
 
   Pose3 joint_1_wTj = GetJointFrame(*model2.JointByName("joint_1"), link_0, link_1);
   const gtsam::Vector3 joint_1_axis = GetSdfAxis(*model2.JointByName("joint_1"));
@@ -392,13 +357,8 @@
 
   auto joint1 = *simple_urdf.JointByName("j1");
 
-<<<<<<< HEAD
-  auto j1_parameters = ParametersFromFile(joint1);
-  j1_parameters.effort_type = JointEffortType::Actuated;
-=======
   auto j1_parameters = ParametersFromSdfJoint(joint1);
   j1_parameters.effort_type = Joint::EffortType::Actuated;
->>>>>>> e670388a
 
   Pose3 wTj = GetJointFrame(joint1, l1, l2);
 
@@ -417,16 +377,11 @@
   // name
   EXPECT(assert_equal(j1->name(), "j1"));
 
-<<<<<<< HEAD
-  // joint effort type
-  EXPECT(j1->jointEffortType() == JointEffortType::Actuated);
-=======
   // joint type
   EXPECT(j1->type() == Joint::Type::Prismatic);
 
   // joint effort type
   EXPECT(j1->parameters().effort_type == Joint::EffortType::Actuated);
->>>>>>> e670388a
 
   // other link
   EXPECT(j1->otherLink(l2) == l1);
@@ -487,13 +442,8 @@
   Pose3 wTj = GetJointFrame(*model.JointByName("joint_1"), l0, l1);
 
   // constructor for j1
-<<<<<<< HEAD
-  ScrewJointBase::Parameters j1_parameters;
-  j1_parameters.effort_type = JointEffortType::Actuated;
-=======
   Joint::Parameters j1_parameters;
   j1_parameters.effort_type = Joint::EffortType::Actuated;
->>>>>>> e670388a
   const gtsam::Vector3 j1_axis = GetSdfAxis(*model.JointByName("joint_1"));
 
   ScrewJointSharedPtr j1 =
