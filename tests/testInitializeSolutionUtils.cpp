--- conflicted
+++ resolved
@@ -42,26 +42,6 @@
 
   int n_steps_final = static_cast<int>(std::round(T_f / dt));
 
-<<<<<<< HEAD
-  EXPECT(assert_equal(wTb_i, init_vals.at<gtsam::Pose3>(PoseKey(
-                                 my_robot.getLinkByName("l1")->getID(), 0))));
-
-  EXPECT(
-      assert_equal(gtsam::Pose3(wTb_i.rotation().slerp(0.5, wTb_f.rotation()),
-                                gtsam::Point3(0.5, 0.5, 0.5)),
-                   init_vals.at<gtsam::Pose3>(
-                       PoseKey(my_robot.getLinkByName("l1")->getID(), 5))));
-
-  EXPECT(assert_equal(
-      gtsam::Pose3(wTb_i.rotation().slerp(0.9, wTb_f.rotation()),
-                   gtsam::Point3(0.9, 0.9, 0.9)),
-      init_vals.at<gtsam::Pose3>(
-          PoseKey(my_robot.getLinkByName("l1")->getID(), n_steps_final - 1))));
-
-  EXPECT(assert_equal(
-      wTb_f, init_vals.at<gtsam::Pose3>(PoseKey(
-                 my_robot.getLinkByName("l1")->getID(), n_steps_final))));
-=======
   gtsam::Pose3 T = init_vals.at<gtsam::Pose3>(
       PoseKey(my_robot.getLinkByName("l1")->getID(), 0));
   EXPECT(assert_equal(wTb_i, T));
@@ -83,7 +63,6 @@
   T = init_vals.at<gtsam::Pose3>(
       PoseKey(my_robot.getLinkByName("l1")->getID(), n_steps_final));
   EXPECT(assert_equal(wTb_f, T));
->>>>>>> 2226a81f
 }
 
 TEST(InitializeSolutionUtils, InitializeSolutionInterpolationMultiPhase) {
@@ -100,20 +79,6 @@
   gtsam::Values init_vals = InitializeSolutionInterpolationMultiPhase(
       my_robot, "l1", wTb_i, wTb_t, ts, dt);
 
-<<<<<<< HEAD
-  EXPECT(assert_equal(wTb_i, init_vals.at<gtsam::Pose3>(PoseKey(
-                                 my_robot.getLinkByName("l1")->getID(), 0))));
-
-  EXPECT(assert_equal(gtsam::Pose3(gtsam::Rot3::RzRyRx(M_PI / 2, 0, 0),
-                                   gtsam::Point3(0, -1, 1)),
-                      init_vals.at<gtsam::Pose3>(
-                          PoseKey(my_robot.getLinkByName("l2")->getID(), 0)),
-                      1e-3));
-
-  EXPECT(
-      assert_equal(wTb_t[0], init_vals.at<gtsam::Pose3>(PoseKey(
-                                 my_robot.getLinkByName("l1")->getID(), 5))));
-=======
   gtsam::Pose3 T = init_vals.at<gtsam::Pose3>(
       PoseKey(my_robot.getLinkByName("l1")->getID(), 0));
   EXPECT(assert_equal(wTb_i, T));
@@ -127,7 +92,6 @@
   T = init_vals.at<gtsam::Pose3>(
       PoseKey(my_robot.getLinkByName("l1")->getID(), 5));
   EXPECT(assert_equal(wTb_t[0], T));
->>>>>>> 2226a81f
 
   T = init_vals.at<gtsam::Pose3>(
       PoseKey(my_robot.getLinkByName("l1")->getID(), 9));
@@ -136,15 +100,9 @@
                    gtsam::Point3(1.83482681927, 1.03475261944, 1.1679796246)),
       T));
 
-<<<<<<< HEAD
-  EXPECT(
-      assert_equal(wTb_t[1], init_vals.at<gtsam::Pose3>(PoseKey(
-                                 my_robot.getLinkByName("l1")->getID(), 10))));
-=======
   T = init_vals.at<gtsam::Pose3>(
       PoseKey(my_robot.getLinkByName("l1")->getID(), 10));
   EXPECT(assert_equal(wTb_t[1], T));
->>>>>>> 2226a81f
 }
 
 TEST(InitializeSolutionUtils, InverseKinematics) {
@@ -203,38 +161,6 @@
   EXPECT(assert_equal(
       wTb_i, init_vals.at<gtsam::Pose3>(PoseKey(l2->getID(), 0)), 1e-3));
 
-<<<<<<< HEAD
-  EXPECT(assert_equal(
-      0.0,
-      (init_vals.at<gtsam::Pose3>(PoseKey(l1->getID(), 0)) * oTc_l1)
-          .translation()
-          .z(),
-      1e-3))
-  EXPECT(assert_equal(0.0,
-                      init_vals.atDouble(JointAngleKey(
-                          my_robot.getJointByName("j1")->getID(), 0)),
-                      1e-3));
-
-  for (int t = 0; t <= std::roundl(ts[0] / dt); t++)
-    EXPECT(assert_equal(
-        0.0,
-        (init_vals.at<gtsam::Pose3>(PoseKey(l1->getID(), t)) * oTc_l1)
-            .translation()
-            .z(),
-        1e-3));
-
-  EXPECT(assert_equal(
-      wTb_t[0],
-      init_vals.at<gtsam::Pose3>(PoseKey(l2->getID(), std::roundl(ts[0] / dt))),
-      1e-3));
-  EXPECT(assert_equal(0.0,
-                      (init_vals.at<gtsam::Pose3>(
-                           PoseKey(l1->getID(), std::roundl(ts[0] / dt))) *
-                       oTc_l1)
-                          .translation()
-                          .z(),
-                      1e-3));
-=======
   gtsam::Pose3 T = init_vals.at<gtsam::Pose3>(PoseKey(l1->getID(), 0)) * oTc_l1;
   EXPECT(assert_equal(0.0, T.translation().z(), 1e-3));
 
@@ -249,11 +175,10 @@
 
   T = init_vals.at<gtsam::Pose3>(PoseKey(l2->getID(), std::roundl(ts[0] / dt)));
   EXPECT(assert_equal(wTb_t[0], T, 1e-3));
-  T = (init_vals.at<gtsam::Pose3>(
-           PoseKey(l1->getID(), std::roundl(ts[0] / dt))) *
-       oTc_l1);
+  T = init_vals.at<gtsam::Pose3>(
+          PoseKey(l1->getID(), std::roundl(ts[0] / dt))) *
+      oTc_l1;
   EXPECT(assert_equal(0.0, T.translation().z(), 1e-3));
->>>>>>> 2226a81f
 }
 
 TEST(InitializeSolutionUtils, ZeroValues) {
@@ -271,15 +196,6 @@
 
   gtsam::Values init_vals = ZeroValues(my_robot, 0, 0.0, contact_points);
 
-<<<<<<< HEAD
-  for (auto&& link : my_robot.links())
-    EXPECT(assert_equal(link->wTcom(),
-                        init_vals.at<gtsam::Pose3>(PoseKey(link->getID(), 0))));
-
-  for (auto&& joint : my_robot.joints())
-    EXPECT(assert_equal(0.0,
-                        init_vals.atDouble(JointAngleKey(joint->getID(), 0))));
-=======
   gtsam::Pose3 T;
   double joint_angle;
   for (auto&& link : my_robot.links()) {
@@ -291,7 +207,6 @@
     joint_angle = init_vals.atDouble(JointAngleKey(joint->getID(), 0));
     EXPECT(assert_equal(0.0, joint_angle));
   }
->>>>>>> 2226a81f
 }
 
 TEST(InitializeSolutionUtils, ZeroValuesTrajectory) {
@@ -313,15 +228,6 @@
   gtsam::Pose3 T;
   double joint_angle;
   for (int t = 0; t <= 100; t++) {
-<<<<<<< HEAD
-    for (auto&& link : my_robot.links())
-      EXPECT(assert_equal(link->wTcom(), init_vals.at<gtsam::Pose3>(
-                                             PoseKey(link->getID(), t))));
-
-    for (auto&& joint : my_robot.joints())
-      EXPECT(assert_equal(
-          0.0, init_vals.atDouble(JointAngleKey(joint->getID(), t))));
-=======
     for (auto&& link : my_robot.links()) {
       T = init_vals.at<gtsam::Pose3>(PoseKey(link->getID(), t));
       EXPECT(assert_equal(link->wTcom(), T));
@@ -395,7 +301,6 @@
     gtsam::Pose3 wTol1 = init_vals.at<gtsam::Pose3>(PoseKey(l1->getID(), i));
     gtsam::Pose3 wTc = wTol1 * oTc_l1;
     EXPECT(assert_equal(0.0, wTc.translation().z(), 1e-3));
->>>>>>> 2226a81f
   }
 }
 
