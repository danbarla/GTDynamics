--- conflicted
+++ resolved
@@ -36,19 +36,11 @@
   LinkSharedPtr l2 =
       std::make_shared<Link>(*simple_urdf.LinkByName("l2"));
 
-<<<<<<< HEAD
-  ScrewJointBase::Parameters parameters;
-  parameters.effort_type = JointEffortType::Actuated;
-  parameters.joint_lower_limit = 0;
-  parameters.joint_upper_limit = 2;
-  parameters.joint_limit_threshold = 0;
-=======
   Joint::Parameters parameters;
   parameters.effort_type = Joint::EffortType::Actuated;
   parameters.scalar_limits.value_lower_limit = 0;
   parameters.scalar_limits.value_upper_limit = 2;
   parameters.scalar_limits.value_limit_threshold = 0;
->>>>>>> e670388a
 
   const gtsam::Vector3 j1_axis = (gtsam::Vector(3) << 0, 0, 1).finished();
 
@@ -62,16 +54,11 @@
   // name
   EXPECT(assert_equal(j1.name(), "j1"));
 
-<<<<<<< HEAD
-  // joint effort type
-  EXPECT(j1->jointEffortType() == JointEffortType::Actuated);
-=======
   // joint type
   EXPECT(j1.type() == Joint::Type::Prismatic);
 
   // joint effort type
   EXPECT(j1.parameters().effort_type == Joint::EffortType::Actuated);
->>>>>>> e670388a
 
   // other link
   EXPECT(j1.otherLink(l2) == l1);
