#!/usr/bin/env python
"""
Test forward dynamics using factor graphs.
Author: Frank Dellaert and Mandy Xie
"""

# pylint: disable=C0103, E1101, E0401

from __future__ import print_function

import math
import unittest

import numpy as np
from link_parameters import PUMA_calibration_dh, RR_calibration_dh, RR_calibration_urdf
from gtsam import Point3, Pose3, Rot3
from serial_link import SerialLink
from utils import GtsamTestCase, unit_twist, vector

HALF_PI = math.pi/2
R90 = Rot3.Rz(HALF_PI)
R180 = Rot3.Rz(math.pi)
ZERO6 = vector(0, 0, 0, 0, 0, 0)


class BaseTestCase(GtsamTestCase):
    """Unit tests for single link, use same link properties as RR."""

    def check_forward_dynamics(self, joint_angles=None, joint_velocities=None,
                               torques=None, accelerations=None,
                               gravity=None, external_wrench=ZERO6, debug=False):
        """Test forward dynamics."""
        N = self.robot.num_links
        zeros = np.zeros((N,), np.float)

        if joint_angles is None:
            joint_angles = zeros
        if joint_velocities is None:
            joint_velocities = zeros
        if torques is None:
            torques = zeros

        factor_graph = self.robot.forward_factor_graph(
            joint_angles, joint_velocities, torques,
            gravity=gravity, external_wrench=external_wrench)
        if debug:
            print(factor_graph)
        self.assertEqual(factor_graph.size(), N*3 + 2)

        result = self.robot.factor_graph_optimization(factor_graph)
        if debug:
            print(result)

        if accelerations is None:
            accelerations = zeros
        np.testing.assert_array_almost_equal(
            self.robot.extract_joint_accelerations(result), accelerations)

    def check_inverse_dynamics(self, joint_angles=None, joint_velocities=None,
                               accelerations=None, torques=None,
                               gravity=None, external_wrench=ZERO6, debug=False):
        """Test inverse dynamics."""
        N = self.robot.num_links
        zeros = np.zeros((N,), np.float)

        if joint_angles is None:
            joint_angles = zeros
        if joint_velocities is None:
            joint_velocities = zeros
        if accelerations is None:
            accelerations = zeros

        factor_graph = self.robot.inverse_factor_graph(
            joint_angles, joint_velocities, accelerations,
            gravity=gravity, external_wrench=external_wrench)
        if debug:
            print(factor_graph)
        self.assertEqual(factor_graph.size(), N*3 + 2)

        result = self.robot.factor_graph_optimization(factor_graph)
        if debug:
            print(result)

        if torques is None:
            torques = zeros
        np.testing.assert_array_almost_equal(
            self.robot.extract_torques(result), torques)

class TestURDF_RR(BaseTestCase):
    """Unit tests for DH RR."""

    QZ = vector(0.00, 0.00)  # at rest
    Q1 = vector(HALF_PI, 0)  # vertical
    Q2 = vector(0, math.pi)  # doubled back

    # The joint screw axis, in the COM frame, is the same for both joints
    AXIS = unit_twist([0, 0, 1], [-1, 0, 0])

    def setUp(self):
        """Create RR robot."""
        self.robot = SerialLink(
            RR_calibration_urdf,
            tool=Pose3(Rot3(), Point3(2, 0, 0))
        )
    
    def test_link_transforms(self):
        """Test link_transforms."""
        # Check zero joint angles
        frames = self.robot.link_transforms()
        self.assertIsInstance(frames, list)
        self.assertEqual(len(frames), 2)
        self.gtsamAssertEquals(frames[0], Pose3(Rot3(), Point3(2, 0, 0)))
        self.gtsamAssertEquals(frames[1], Pose3(Rot3(), Point3(2, 0, 0)))

        # Check vertical configuration
        frames = self.robot.link_transforms(self.Q1)
        self.gtsamAssertEquals(frames[0], Pose3(R90, Point3(2, 0, 0)))
        self.gtsamAssertEquals(frames[1], Pose3(Rot3(), Point3(2, 0, 0)))

        # Check doubled back configuration
        frames = self.robot.link_transforms(self.Q2)
        self.gtsamAssertEquals(frames[0], Pose3(Rot3(), Point3(2, 0, 0)))
        self.gtsamAssertEquals(frames[1], Pose3(R180, Point3(2, 0, 0)))

    def test_link_frames(self):
        """Test link_frames."""
        # Check zero joint angles
        frames = self.robot.link_frames()
        self.assertIsInstance(frames, list)
        self.assertEqual(len(frames), 2)
        self.gtsamAssertEquals(frames[0], Pose3(Rot3(), Point3(2, 0, 0)))
        self.gtsamAssertEquals(frames[1], Pose3(Rot3(), Point3(4, 0, 0)))

        # Check vertical configuration
        frames = self.robot.link_frames(self.Q1)
        self.gtsamAssertEquals(frames[0], Pose3(R90, Point3(2, 0, 0)))
        self.gtsamAssertEquals(frames[1], Pose3(R90, Point3(2, 2, 0)))

        # Check doubled back configuration
        frames = self.robot.link_frames(self.Q2)
        self.gtsamAssertEquals(frames[0], Pose3(Rot3(), Point3(2, 0, 0)))
        self.gtsamAssertEquals(frames[1], Pose3(R180, Point3(4, 0, 0)))

    def test_com_frames(self):
        """Test com_frames."""
        # Check zero joint angles
        Ts = self.robot.com_frames()
        self.assertIsInstance(Ts, list)
        self.assertEqual(len(Ts), 2)
        self.gtsamAssertEquals(Ts[0], Pose3(Rot3(), Point3(3, 0, 0)))
        self.gtsamAssertEquals(Ts[1], Pose3(Rot3(), Point3(5, 0, 0)))

        # Check vertical configuration
        Ts = self.robot.com_frames(self.Q1)
        self.gtsamAssertEquals(Ts[0], Pose3(R90, Point3(2, 1, 0)))
        self.gtsamAssertEquals(Ts[1], Pose3(R90, Point3(2, 3, 0)))

        # Check doubled back configuration
        Ts = self.robot.com_frames(self.Q2)
        self.gtsamAssertEquals(Ts[0], Pose3(Rot3(), Point3(3, 0, 0)))
        self.gtsamAssertEquals(Ts[1], Pose3(R180, Point3(3, 0, 0)))

    def test_screw_axes(self):
        """Test screw_axes."""
        screw_axes = self.robot.screw_axes()
        self.assertIsInstance(screw_axes, list)
        self.assertEqual(len(screw_axes), 2)
        np.testing.assert_array_almost_equal(screw_axes[0], self.AXIS)
        np.testing.assert_array_almost_equal(screw_axes[1], self.AXIS)

    def test_jTi_list(self):
        """Test jTi_list."""
        # Check zero joint angles
        jTi_list = self.robot.jTi_list(self.QZ)
        self.assertIsInstance(jTi_list, list)
        self.assertEqual(len(jTi_list), 3)
        self.gtsamAssertEquals(jTi_list[0], Pose3(Rot3(), Point3(-3, 0, 0)))
        self.gtsamAssertEquals(jTi_list[1], Pose3(Rot3(), Point3(-2, 0, 0)))
        self.gtsamAssertEquals(jTi_list[2], Pose3(Rot3(), Point3(-1, 0, 0)))

        # Check vertical configuration
        jTi_list = self.robot.jTi_list(self.Q1)
        self.gtsamAssertEquals(jTi_list[0], Pose3(
            R90.inverse(), Point3(-1, 2, 0)))
        self.gtsamAssertEquals(jTi_list[1], Pose3(Rot3(), Point3(-2, 0, 0)))
        self.gtsamAssertEquals(jTi_list[2], Pose3(Rot3(), Point3(-1, 0, 0)))

        # Check doubled back configuration
        jTi_list = self.robot.jTi_list(self.Q2)
        self.gtsamAssertEquals(jTi_list[0], Pose3(Rot3(), Point3(-3, 0, 0)))
        self.gtsamAssertEquals(jTi_list[1], Pose3(R180, Point3(0, 0, 0)))
        self.gtsamAssertEquals(jTi_list[2], Pose3(Rot3(), Point3(-1, 0, 0)))

    def test_twists(self):
        """Test twists."""
        # Check zero joint angles
        Ts = self.robot.com_frames()

        # Check zero joint velocities
        twists = self.robot.twists(Ts, vector(0, 0))
        self.assertIsInstance(twists, list)
        self.assertEqual(len(twists), 2)
        np.testing.assert_array_almost_equal(twists[0], ZERO6)
        np.testing.assert_array_almost_equal(twists[1], ZERO6)

        # Check rotating joint 1
        twists = self.robot.twists(Ts, vector(3, 0))
        np.testing.assert_array_almost_equal(twists[0], 3 * self.AXIS)
        # second joint is also rotating around point (0,0,0), which is (-3,0,0) in COM frame 2
        expected = unit_twist([0, 0, 3], [-3, 0, 0])
        np.testing.assert_array_almost_equal(twists[1], expected)

        # Check rotating joint 2
        twists = self.robot.twists(Ts, vector(0, 2))
        np.testing.assert_array_almost_equal(twists[0], ZERO6)
        # second joint rotating around point (2,0,0), which is (-2,0,0) in COM frame 2
        expected = unit_twist([0, 0, 2], [-1, 0, 0])
        np.testing.assert_array_almost_equal(twists[1], expected)

        # Check both rotating, should be linear combination
        twists = self.robot.twists(Ts, vector(3, 2))
        np.testing.assert_array_almost_equal(twists[0], 3 * self.AXIS)
        expected = unit_twist(
            [0, 0, 3], [-3, 0, 0]) + unit_twist([0, 0, 2], [-1, 0, 0])
        np.testing.assert_array_almost_equal(twists[1], expected)

        # Check doubled back configuration
        Ts = self.robot.com_frames(self.Q2)

        # Check zero joint velocities
        twists = self.robot.twists(Ts, vector(3, 2))
        self.assertIsInstance(twists, list)
        self.assertEqual(len(twists), 2)
        np.testing.assert_array_almost_equal(twists[0], 3*self.AXIS)
        expected = unit_twist(
            [0, 0, 3], [1, 0, 0]) + unit_twist([0, 0, 2], [-1, 0, 0])
        np.testing.assert_array_almost_equal(twists[1], expected)

    def test_forward_dynamics_stationary(self):
        """Test stationary case."""
        self.check_forward_dynamics()

    def test_forward_external_wrench(self):
        """Test case when an external wrench is applied."""
        self.check_forward_dynamics(
            external_wrench=vector(0, 0, 0, 0, -2.5, 0),
            expected_joint_accels=vector(5, -20)
        )

    def test_forward_dynamics_gravity(self):
        """Test gravity compensation case: assume Y-axis is up."""
        self.check_forward_dynamics(
            base_twist_accel=vector(0, 0, 0, 0, 9.8, 0),
            expected_joint_accels=vector(-9.8, 19.6)
        )


class TestDH_R(BaseTestCase):
    """Unit tests for single link, use same link properties as RR."""

    def setUp(self):
        """Create simple single-link robot."""
        self.robot = SerialLink(RR_calibration_dh[:1])

    def test_link_frames(self):
        """Test link_frames."""
        # Check zero joint angles
        frames = self.robot.link_frames()
        self.assertIsInstance(frames, list)
        self.assertEqual(len(frames), 1)
        self.gtsamAssertEquals(frames[0], Pose3(Rot3(), Point3(2, 0, 0)))

        # Check vertical configuration
        frames = self.robot.link_frames(vector(math.radians(90)))
        self.gtsamAssertEquals(frames[0], Pose3(R90, Point3(0, 2, 0)))

    def test_stationary(self):
        """Test stationary case."""
        self.check_forward_dynamics()
        self.check_inverse_dynamics()

    def test_external_wrench(self):
        """Test case when an external downward (-Y) force is applied."""
        # zero acceleration expected as torque cancels the external wrench
        scenario = {"torques": vector(5),
                    "accelerations": vector(0),
                    "external_wrench": vector(0, 0, 0, 0, -2.5, 0)}
        self.check_forward_dynamics(**scenario)
        self.check_inverse_dynamics(**scenario)

    def test_gravity_compensation(self):
        """Test gravity compensation for rest: assume Y-axis is up."""
        # Acceleration due to gravity = -9.8, in negative Y direction
        scenario = {"torques": vector(0),
                    "accelerations": vector(-9.8),
                    "gravity": vector(0, -9.8, 0)}
        self.check_forward_dynamics(**scenario)
        self.check_inverse_dynamics(**scenario)

    def test_gravity_compensation_vertical(self):
        """Test gravity compensation for vertical case: assume Y-axis is up."""
        # Acceleration due to gravity = -9.8, in negative Y direction
        scenario = {"joint_angles": vector(math.radians(90)),
                    "torques": vector(0),
                    "accelerations": vector(0),
                    "gravity": vector(0, -9.8, 0)}
        self.check_forward_dynamics(**scenario)
        self.check_inverse_dynamics(**scenario)


class TestDH_RR(BaseTestCase):
    """Unit tests for DH RR."""

    QZ = vector(0.00, 0.00)  # at rest
    Q1 = vector(HALF_PI, 0)  # vertical
    Q2 = vector(0, math.pi)  # doubled back

    # The joint screw axis, in the COM frame, is the same for both joints
    AXIS = unit_twist([0, 0, 1], [-1, 0, 0])

    def setUp(self):
        """Create RR robot."""
        self.robot = SerialLink(
            RR_calibration_dh,
            tool=Pose3()
        )

    @staticmethod
    def transform(theta):
        """Expected link transform depending on angle."""
        return Pose3(Rot3.Rz(theta), Point3(0, 0, 0)).compose(Pose3(Rot3(), Point3(2, 0, 0)))

    def test_link_transforms(self):
        """Test link_transforms."""
        # Check zero joint angles
        frames = self.robot.link_transforms()
        self.assertIsInstance(frames, list)
        self.assertEqual(len(frames), 2)
        self.gtsamAssertEquals(frames[0], self.transform(0))
        self.gtsamAssertEquals(frames[1], self.transform(0))

        # Check vertical configuration
        frames = self.robot.link_transforms(self.Q1)
        self.gtsamAssertEquals(frames[0], self.transform(HALF_PI))
        self.gtsamAssertEquals(frames[1], self.transform(0))

        # Check doubled back configuration
        frames = self.robot.link_transforms(self.Q2)
        self.gtsamAssertEquals(frames[0], self.transform(0))
        self.gtsamAssertEquals(frames[1], self.transform(math.pi))

    def test_link_frames(self):
        """Test link_frames."""
        # Check zero joint angles
        frames = self.robot.link_frames()
        self.assertIsInstance(frames, list)
        self.assertEqual(len(frames), 2)
        self.gtsamAssertEquals(frames[0], Pose3(Rot3(), Point3(2, 0, 0)))
        self.gtsamAssertEquals(frames[1], Pose3(Rot3(), Point3(4, 0, 0)))

        # Check vertical configuration
        frames = self.robot.link_frames(self.Q1)
        self.gtsamAssertEquals(frames[0], Pose3(R90, Point3(0, 2, 0)))
        self.gtsamAssertEquals(frames[1], Pose3(R90, Point3(0, 4, 0)))

        # Check doubled back configuration
        frames = self.robot.link_frames(self.Q2)
        self.gtsamAssertEquals(frames[0], Pose3(Rot3(), Point3(2, 0, 0)))
        self.gtsamAssertEquals(frames[1], Pose3(R180, Point3(0, 0, 0)))

    def test_com_frames(self):
        """Test com_frames."""
        # Check zero joint angles
        Ts = self.robot.com_frames()
        self.assertIsInstance(Ts, list)
        self.assertEqual(len(Ts), 2)
        self.gtsamAssertEquals(Ts[0], Pose3(Rot3(), Point3(1, 0, 0)))
        self.gtsamAssertEquals(Ts[1], Pose3(Rot3(), Point3(3, 0, 0)))

        # Check vertical configuration
        Ts = self.robot.com_frames(self.Q1)
        self.gtsamAssertEquals(Ts[0], Pose3(R90, Point3(0, 1, 0)))
        self.gtsamAssertEquals(Ts[1], Pose3(R90, Point3(0, 3, 0)))

        # Check doubled back configuration
        Ts = self.robot.com_frames(self.Q2)
        self.gtsamAssertEquals(Ts[0], Pose3(Rot3(), Point3(1, 0, 0)))
        self.gtsamAssertEquals(Ts[1], Pose3(R180, Point3(1, 0, 0)))

    def test_screw_axes(self):
        """Test screw_axes."""
        screw_axes = self.robot.screw_axes()
        self.assertIsInstance(screw_axes, list)
        self.assertEqual(len(screw_axes), 2)
        np.testing.assert_array_almost_equal(screw_axes[0], self.AXIS)
        np.testing.assert_array_almost_equal(screw_axes[1], self.AXIS)

    def test_jTi_list(self):
        """Test jTi_list."""
        # Check zero joint angles
        jTi_list = self.robot.jTi_list(self.QZ)
        self.assertIsInstance(jTi_list, list)
        self.assertEqual(len(jTi_list), 3)
        self.gtsamAssertEquals(jTi_list[0], Pose3(Rot3(), Point3(-1, 0, 0)))
        self.gtsamAssertEquals(jTi_list[1], Pose3(Rot3(), Point3(-2, 0, 0)))
        self.gtsamAssertEquals(jTi_list[2], Pose3(Rot3(), Point3(-1, 0, 0)))

        # Check vertical configuration
        jTi_list = self.robot.jTi_list(self.Q1)
        self.gtsamAssertEquals(jTi_list[0], Pose3(
            R90.inverse(), Point3(-1, 0, 0)))
        self.gtsamAssertEquals(jTi_list[1], Pose3(Rot3(), Point3(-2, 0, 0)))
        self.gtsamAssertEquals(jTi_list[2], Pose3(Rot3(), Point3(-1, 0, 0)))

        # Check doubled back configuration
        jTi_list = self.robot.jTi_list(self.Q2)
        self.gtsamAssertEquals(jTi_list[0], Pose3(Rot3(), Point3(-1, 0, 0)))
        self.gtsamAssertEquals(jTi_list[1], Pose3(R180, Point3(0, 0, 0)))
        self.gtsamAssertEquals(jTi_list[2], Pose3(Rot3(), Point3(-1, 0, 0)))

    def test_twists(self):
        """Test twists."""
        # Check zero joint angles
        Ts = self.robot.com_frames()

        # Check zero joint velocities
        twists = self.robot.twists(Ts, vector(0, 0))
        self.assertIsInstance(twists, list)
        self.assertEqual(len(twists), 2)
        np.testing.assert_array_almost_equal(twists[0], ZERO6)
        np.testing.assert_array_almost_equal(twists[1], ZERO6)

        # Check rotating joint 1
        twists = self.robot.twists(Ts, vector(3, 0))
        np.testing.assert_array_almost_equal(twists[0], 3 * self.AXIS)
        # second joint is also rotating around point (0,0,0), which is (-3,0,0) in COM frame 2
        expected = unit_twist([0, 0, 3], [-3, 0, 0])
        np.testing.assert_array_almost_equal(twists[1], expected)

        # Check rotating joint 2
        twists = self.robot.twists(Ts, vector(0, 2))
        np.testing.assert_array_almost_equal(twists[0], ZERO6)
        # second joint rotating around point (2,0,0), which is (-2,0,0) in COM frame 2
        expected = unit_twist([0, 0, 2], [-1, 0, 0])
        np.testing.assert_array_almost_equal(twists[1], expected)

        # Check both rotating, should be linear combination
        twists = self.robot.twists(Ts, vector(3, 2))
        np.testing.assert_array_almost_equal(twists[0], 3 * self.AXIS)
        expected = unit_twist(
            [0, 0, 3], [-3, 0, 0]) + unit_twist([0, 0, 2], [-1, 0, 0])
        np.testing.assert_array_almost_equal(twists[1], expected)

        # Check doubled back configuration
        Ts = self.robot.com_frames(self.Q2)

        # Check both rotating, should be linear combination
        twists = self.robot.twists(Ts, vector(3, 2))
        self.assertIsInstance(twists, list)
        self.assertEqual(len(twists), 2)
        np.testing.assert_array_almost_equal(twists[0], 3*self.AXIS)
        expected = unit_twist(
            [0, 0, 3], [1, 0, 0]) + unit_twist([0, 0, 2], [-1, 0, 0])
        np.testing.assert_array_almost_equal(twists[1], expected)

        # Check that we get exactly the same answer when using factor graph
        twists = self.robot.twists_gtsam(self.Q2, vector(3, 2))
        self.assertIsInstance(twists, list)
        self.assertEqual(len(twists), 2)
        np.testing.assert_array_almost_equal(twists[0], 3*self.AXIS)
        np.testing.assert_array_almost_equal(twists[1], expected)

    def test_stationary(self):
        """Test stationary case."""
        self.check_forward_dynamics()
        self.check_inverse_dynamics()

    def test_external_wrench(self):
        """Test case when an external downward (-Y) force is applied."""
        # zero acceleration expected as torque cancels the external wrench
        scenario = {"torques": vector(0, 0),
                    "accelerations": vector(5, -20),
                    "external_wrench": vector(0, 0, 0, 0, -2.5, 0)}
        self.check_forward_dynamics(**scenario)
        self.check_inverse_dynamics(**scenario)

    def test_forward_dynamics_gravity(self):
        """Test gravity compensation case: assume Y-axis is up."""
        # Acceleration due to gravity = -9.8, in negative Y direction
        scenario = {"torques": vector(0, 0),
                    "accelerations": vector(-9.8, 19.6),
                    "gravity": vector(0, -9.8, 0)}
        self.check_forward_dynamics(**scenario)
        self.check_inverse_dynamics(**scenario)


class TestDH_Puma(BaseTestCase):
    """Unit tests for DH Puma."""

    def setUp(self):
        """Create Puma robot."""
        self.robot = SerialLink(PUMA_calibration_dh,
            base=Pose3(Rot3(), Point3()),
            tool=Pose3(Rot3(), Point3()))

    def test_fkine(self):
        """Test forward kinematics, example from Corke 2017 page 203."""
        qz = ZERO6
        T = self.robot.fkine(qz)
        self.assertIsInstance(T, Pose3)
        self.gtsamAssertEquals(
            T, Pose3(Rot3(), Point3(0.58185, -0.4521, 2.76831e-17)), tol=1e-4) # from Matlab

    def test_link_frames(self):
        """Test link_frames."""
        frames = self.robot.link_frames()
        self.assertIsInstance(frames, list)
        self.assertEqual(len(frames), 6)
        self.gtsamAssertEquals(
            frames[0], Pose3(Rot3.Rx(HALF_PI), Point3(0, 0, 0)))

<<<<<<< HEAD
    # @unittest.skip("Wrong result after change to classic DH")
    def test_PUMA_forward_dynamics_stationary(self):
        """Test forward dynamics, stationary case."""
        self.check_forward_dynamics()
=======
    @unittest.skip("Wrong result after change to classic DH")
    def test_stationary(self):
        """Test stationary case."""
        self.check_forward_dynamics(debug=True)
        self.check_inverse_dynamics()
>>>>>>> de364f6a

    # @unittest.skip("MATLAB example needs to be re-done with regular DH.")
    def test_PUMA_forward_dynamics_matlab(self):
        """Test forward dynamics, Mandy's MATLAB example."""
        self.check_forward_dynamics(
            joint_velocities=np.radians(vector(-5, -10, -15, -20, -25, -30)),
<<<<<<< HEAD
            joint_torques=vector(2.14242560e+00, -4.72874900e+01, 1.37677604e+01, 2.15162000e-01, 1.45261716e-03, 7.67944871e-05),
            expected_joint_accels=vector(
                0.174533, 0.349066, 0.523599, 0.698132, 0.872665, 1.047198),  # from MATLAB
            base_twist_accel=vector(0, 0, 0, 0, 0, 9.8)
=======
            torques=vector(2.34853527092267, -47.4289308101242, 3.89597516275938, -
                           0.582995766943385, -0.0205988067713663, 7.68216420389942e-05,),
            accelerations=vector(
                0.174533, 0.349066, 0.523599, 0.698132, 0.872665, 1.047198)  # from MATLAB
>>>>>>> de364f6a
        )


class TestDH_PumaPlus(BaseTestCase):
    """Unit tests for Puma, with base and tool transforms."""

    def setUp(self):
        """Create Puma robot."""
        self.robot = SerialLink(
            PUMA_calibration_dh,
            base=Pose3(Rot3.Rx(math.pi), Point3(0, 0, 3)),
            tool=Pose3(Rot3(), Point3(0, 0, 0.2)))

    def test_fkine(self):
        """Test forward kinematics, second example from Corke 2017 page 204."""
        qz = ZERO6
        T = self.robot.fkine(qz)
        self.assertIsInstance(T, Pose3)
        self.gtsamAssertEquals(
            T, Pose3(Rot3.Rx(math.pi), Point3(0.58185, 0.4521, 2.8)), tol=1e-4)


if __name__ == "__main__":
    unittest.main()<|MERGE_RESOLUTION|>--- conflicted
+++ resolved
@@ -244,14 +244,13 @@
         """Test case when an external wrench is applied."""
         self.check_forward_dynamics(
             external_wrench=vector(0, 0, 0, 0, -2.5, 0),
-            expected_joint_accels=vector(5, -20)
+            accelerations=vector(5, -20)
         )
 
     def test_forward_dynamics_gravity(self):
         """Test gravity compensation case: assume Y-axis is up."""
         self.check_forward_dynamics(
-            base_twist_accel=vector(0, 0, 0, 0, 9.8, 0),
-            expected_joint_accels=vector(-9.8, 19.6)
+            accelerations=vector(-9.8, 19.6)
         )
 
 
@@ -519,35 +518,21 @@
         self.gtsamAssertEquals(
             frames[0], Pose3(Rot3.Rx(HALF_PI), Point3(0, 0, 0)))
 
-<<<<<<< HEAD
     # @unittest.skip("Wrong result after change to classic DH")
     def test_PUMA_forward_dynamics_stationary(self):
         """Test forward dynamics, stationary case."""
         self.check_forward_dynamics()
-=======
-    @unittest.skip("Wrong result after change to classic DH")
-    def test_stationary(self):
-        """Test stationary case."""
-        self.check_forward_dynamics(debug=True)
         self.check_inverse_dynamics()
->>>>>>> de364f6a
 
     # @unittest.skip("MATLAB example needs to be re-done with regular DH.")
     def test_PUMA_forward_dynamics_matlab(self):
         """Test forward dynamics, Mandy's MATLAB example."""
         self.check_forward_dynamics(
             joint_velocities=np.radians(vector(-5, -10, -15, -20, -25, -30)),
-<<<<<<< HEAD
             joint_torques=vector(2.14242560e+00, -4.72874900e+01, 1.37677604e+01, 2.15162000e-01, 1.45261716e-03, 7.67944871e-05),
-            expected_joint_accels=vector(
+            accelerations=vector(
                 0.174533, 0.349066, 0.523599, 0.698132, 0.872665, 1.047198),  # from MATLAB
             base_twist_accel=vector(0, 0, 0, 0, 0, 9.8)
-=======
-            torques=vector(2.34853527092267, -47.4289308101242, 3.89597516275938, -
-                           0.582995766943385, -0.0205988067713663, 7.68216420389942e-05,),
-            accelerations=vector(
-                0.174533, 0.349066, 0.523599, 0.698132, 0.872665, 1.047198)  # from MATLAB
->>>>>>> de364f6a
         )
 
 
