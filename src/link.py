"""
Link class taking Denavit Hartenberg parameters.
Author: Frank Dellaert and Mandy Xie
"""

# pylint: disable=C0103, E1101, E0401, C0412

import math

import gtsam
import numpy as np
import utils
from gtsam import GaussianFactorGraph, Point3, Pose3, Rot3

I1 = np.identity(1)
I6 = np.identity(6)
ALL_6_CONSTRAINED = gtsam.noiseModel_Constrained.All(6)
ONE_CONSTRAINED = gtsam.noiseModel_Constrained.All(1)
ZERO = utils.vector(0)
ZERO6 = utils.vector(0, 0, 0, 0, 0, 0)


def symbol(char, j):
    """Shorthand for gtsam symbol."""
    return gtsam.symbol(ord(char), j)


def V(j):
    """Shorthand for V_j, for 6D link twist vectors."""
    return symbol('V', j)


def T(j):
    """Shorthand for T_j, for twist accelerations."""
    return symbol('T', j)


def t(j):
    """Shorthand for t_j, for torque."""
    return symbol('t', j)


def a(j):
    """Shorthand for a_j, for joint accelerations."""
    return symbol('a', j)


def F(j):
    """Shorthand for F_j, for wrenches."""
    return symbol('F', j)


class Link(object):
    """
    parameters for a single link
    """

    def __init__(self, joint_type, mass, center_of_mass, inertia, screw_axis):
        """ Constructor.
            Keyword arguments:
<<<<<<< HEAD
=======
                theta (degrees)         -- angle between two joint frame x-axes (theta)
                d (m)                   -- link offset, i.e., distance between two joints
                a (m)                   -- link length. i.e., distance between two joints
                alpha (degrees)         -- link twist, i.e., angle between joint axes
>>>>>>> de364f6a
                joint_type (char)       -- 'R': revolute,  'P' prismatic
                mass (float)            -- mass of link
                center_of_mass (Pose3)  -- the center of mass frame w.r.t. link frame
                inertia (vector)        -- principal inertias
                screw_axis (vector)     -- screw axis expressed in center of mass frame
            Note: angles are given in degrees, but converted to radians internally.
        """
<<<<<<< HEAD
=======
        self._theta = math.radians(theta)
        self._d = d
        self._a = a
        self._alpha = math.radians(alpha)
>>>>>>> de364f6a
        self._joint_type = joint_type
        self._mass = mass
        self._center_of_mass = center_of_mass
        self._inertia = inertia
        self._screw_axis = screw_axis
        
    @property
    def screw_axis(self):
        """Return screw axis expressed in center of mass frame."""
        return self._screw_axis

    @property
    def mass(self):
        """Return link mass."""
        return self._mass

    @property
    def center_of_mass(self):
        """Return center of mass (Pose3)."""
        return self._center_of_mass

    @property
    def inertia(self):
        """Return link moments of inertia."""
        return self._inertia

    def inertia_matrix(self):
        """Return the general mass matrix"""
        gmm = np.zeros((6, 6), np.float)
        gmm[:3, :3] = np.diag(self.inertia)
        gmm[3:, 3:] = self.mass * np.identity(3)
        return gmm
    
    def A(self, q=0):
        """ overwrite this method """
        raise NotImplementedError

    @staticmethod
    def base_factor(base_twist_accel=ZERO6):
        """ Factor enforcing base acceleration.
            Keyword argument:
                base_twist_accel (np.array) -- optional acceleration for base
        """
        return gtsam.JacobianFactor(T(0), I6, base_twist_accel, ALL_6_CONSTRAINED)

    @staticmethod
    def tool_factor(N, external_wrench=ZERO6):
        """ Factor enforcing external wrench at tool frame.
            Keyword argument:
                N -- number of links, used to create wrench index
                external_wrench (np.array) -- optional external wrench 
        """
        # Note: F(N+1) is the negative of the external wrench applied to the tool.
        # The reason is the negative sign in Formula 8.48, which is correct when a
        # link provides a reaction wrench to the next link, but should be positive
        # for an external wrench applied to the same link.
        return gtsam.JacobianFactor(F(N+1), I6, -external_wrench, ALL_6_CONSTRAINED)

    def twist_factor(self, j, jTi, joint_vel_j):
        """ Create single factor relating this link's twist with previous one.
            Keyword arguments:
                j -- index for this joint
                jTi -- previous COM frame, expressed in this link's COM frame
                joint_vel_j -- joint velocity for this link
        """
        A_j = self._screw_axis
        joint_twist = A_j * joint_vel_j

        if j == 1:
            return gtsam.JacobianFactor(V(j), I6, joint_twist, ALL_6_CONSTRAINED)
        else:
            # Equation 8.45 in MR, page 292
            # V(j) - np.dot(jTi.AdjointMap(), V(j-1)) == joint_twist
            return gtsam.JacobianFactor(V(j), I6, V(j-1), -jTi.AdjointMap(), joint_twist, ALL_6_CONSTRAINED)

    def wrench_factor(self, j, twist_j, kTj, gravity=None):
        """ Create wrench balance factor, common between forward and inverse dynamics.
            Keyword arguments:
                j -- index for this joint
                twist_j -- velocity twist for this link, in COM frame
                kTj -- this COM frame, expressed in next link's COM frame
                gravity (np.array) -- if given, will create gravity force. In link COM frame.
        """
        # Wrench on this link is due to acceleration and reaction to next link.
        # We need inertia, coriolis forces, and an Adjoint map:
        ad_j = Pose3.adjointMap_(twist_j)
        G_j = self.inertia_matrix()
        rhs = np.dot(ad_j.transpose(), np.dot(G_j, twist_j))  # coriolis
        if gravity is not None:
            rhs[3:] += gravity * self.mass
        jAk = kTj.AdjointMap().transpose()
        # Given the above Equation 8.48 can be written as
        # G_j * T(j) - F(j) + jAk * F(j + 1) == coriolis_j [+ gravity]
        return gtsam.JacobianFactor(T(j), G_j,
                                    F(j), -I6,
                                    F(j + 1), jAk,
                                    rhs, ALL_6_CONSTRAINED)

    def forward_factors(self, j, jTi, joint_vel_j, twist_j, torque_j, kTj, gravity=None):
        """ Create all factors linking this links dynamics with previous and next link.
            Keyword arguments:
                j -- index for this joint
                jTi -- previous COM frame, expressed in this link's COM frame
                joint_vel_j -- joint velocity for this link
                twist_j -- velocity twist for this link, in COM frame
                torque_j - torque at this link's joint
                kTj -- this COM frame, expressed in next link's COM frame
                gravity (np.array) -- if given, will create gravity force. In link COM frame.
            Will create several factors corresponding to Lynch & Park book:
                - twist acceleration, Equation 8.47, page 293
                - wrench balance, Equation 8.48, page 293
                - torque-wrench relationship, Equation 8.49, page 293
        """
        factors = GaussianFactorGraph()

        # Twist acceleration in this link as a function of previous and joint accel.
        # We need to know our screw axis, and an adjoint map:
        A_j = self._screw_axis
        ad_j = Pose3.adjointMap_(twist_j)
        # Given the above Equation 8.47 can be written as
        # T(j) - A_j * a(j) - jTi.AdjointMap() * T(j-1) == ad_j * A_j * joint_vel_j
        rhs = np.dot(ad_j, A_j * joint_vel_j)
        factors.add(T(j), I6,
                    a(j), -np.reshape(A_j, (6, 1)),
                    T(j - 1), -jTi.AdjointMap(),
                    rhs, ALL_6_CONSTRAINED)

        # Wrench on this link is due to acceleration and reaction to next link.
        factors.push_back(self.wrench_factor(j, twist_j, kTj, gravity))

        # Torque is always wrench projected on screw axis.
        # Equation 8.49 can be written as
        # A_j.transpose() * F(j).transpose() == torque_j
        tau_j = utils.vector(torque_j)
        factors.add(F(j), np.reshape(A_j, (1, 6)), tau_j, ONE_CONSTRAINED)

        return factors

    def inverse_factors(self, j, jTi, joint_vel_j, twist_j, acceleration_j, kTj, gravity=None):
        """ Create all factors linking this links dynamics with previous and next link.
            Keyword arguments:
                j -- index for this joint
                jTi -- previous COM frame, expressed in this link's COM frame
                joint_vel_j -- joint velocity for this link
                twist_j -- velocity twist for this link, in COM frame
                acceleration_j - acceleration at this link's joint
                kTj -- this COM frame, expressed in next link's COM frame
                gravity (np.array) -- if given, will create gravity force. In link COM frame.
            Will create several factors corresponding to Lynch & Park book:
                - twist acceleration, Equation 8.47, page 293
                - wrench balance, Equation 8.48, page 293
                - torque-wrench relationship, Equation 8.49, page 293
        """
        factors = GaussianFactorGraph()

        # Twist acceleration in this link as a function of previous and joint accel.
        # We need to know our screw axis, and an adjoint map:
        A_j = self._screw_axis
        ad_j = Pose3.adjointMap_(twist_j)
        # Given the above Equation 8.47 can be written as
        # T(j) - jTi.AdjointMap() * T(j-1) == ad_j * A_j * joint_vel_j  + A_j * acceleration_j
        rhs = np.dot(ad_j, A_j * joint_vel_j) + A_j * acceleration_j
        factors.add(T(j), I6,
                    T(j - 1), -jTi.AdjointMap(),
                    rhs, ALL_6_CONSTRAINED)

        # Wrench on this link is due to acceleration and reaction to next link.
        factors.push_back(self.wrench_factor(j, twist_j, kTj, gravity))

        # Torque is always wrench projected on screw axis.
        # Equation 8.49 can be written as
        # A_j.transpose() * F(j).transpose() - t(j) == 0
        factors.add(F(j), np.reshape(A_j, (1, 6)),
                    t(j), -I1, ZERO, ONE_CONSTRAINED)

        return factors<|MERGE_RESOLUTION|>--- conflicted
+++ resolved
@@ -58,13 +58,6 @@
     def __init__(self, joint_type, mass, center_of_mass, inertia, screw_axis):
         """ Constructor.
             Keyword arguments:
-<<<<<<< HEAD
-=======
-                theta (degrees)         -- angle between two joint frame x-axes (theta)
-                d (m)                   -- link offset, i.e., distance between two joints
-                a (m)                   -- link length. i.e., distance between two joints
-                alpha (degrees)         -- link twist, i.e., angle between joint axes
->>>>>>> de364f6a
                 joint_type (char)       -- 'R': revolute,  'P' prismatic
                 mass (float)            -- mass of link
                 center_of_mass (Pose3)  -- the center of mass frame w.r.t. link frame
@@ -72,13 +65,6 @@
                 screw_axis (vector)     -- screw axis expressed in center of mass frame
             Note: angles are given in degrees, but converted to radians internally.
         """
-<<<<<<< HEAD
-=======
-        self._theta = math.radians(theta)
-        self._d = d
-        self._a = a
-        self._alpha = math.radians(alpha)
->>>>>>> de364f6a
         self._joint_type = joint_type
         self._mass = mass
         self._center_of_mass = center_of_mass
