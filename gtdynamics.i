--- conflicted
+++ resolved
@@ -819,17 +819,10 @@
   const gtdynamics::Phase& phase(size_t p);
   const std::vector<gtdynamics::Phase>& phases() const;
   size_t numPhases() const;
-<<<<<<< HEAD
   const gtdynamics::PointOnLinks& contactPoints() const;
   void print(const string& s = "") const;
   gtdynamics::ContactGoals
   initContactPointGoal(const gtdynamics::ContactAdjustments &contact_adjustments = {}) const;
-=======
-  const ContactPoints& contactPoints() const;
-  void print(const string &s = "") const;
-  std::map<string, gtsam::Point3>
-  initContactPointGoal(const gtdynamics::Robot &robot) const;
->>>>>>> dc00175b
   std::vector<string> swingLinks(size_t p) const;
   gtsam::NonlinearFactorGraph
   contactPointObjectives(const gtsam::Point3 &step,
