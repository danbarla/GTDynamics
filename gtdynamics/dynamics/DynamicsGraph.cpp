--- conflicted
+++ resolved
@@ -231,25 +231,11 @@
     if (contact_points) {
       for (auto &&contact_point : *contact_points) {
         if (contact_point.first != link->name()) continue;
-<<<<<<< HEAD
-
-        gtsam::Vector3 gravity_;
-        if (gravity)
-          gravity_ = *gravity;
-        else
-          gravity_ = (gtsam::Vector(3) << 0, 0, -9.8).finished();
-
-        ContactKinematicsPoseFactor contact_pose_factor(
-            PoseKey(i, t), opt_.cp_cost_model,
-            gtsam::Pose3(gtsam::Rot3(), -contact_point.second.contact_point), gravity_,
-            contact_point.second.contact_height);
-=======
 
         ContactKinematicsPoseFactor contact_pose_factor(
             internal::PoseKey(i, t), opt_.cp_cost_model,
             gtsam::Pose3(gtsam::Rot3(), -contact_point.second.point), gravity,
             contact_point.second.height);
->>>>>>> 50cee31d
         graph.add(contact_pose_factor);
       }
     }
@@ -282,13 +268,8 @@
         if (contact_point.first != link->name()) continue;
 
         ContactKinematicsTwistFactor contact_twist_factor(
-<<<<<<< HEAD
-            TwistKey(i, t), opt_.cv_cost_model,
-            gtsam::Pose3(gtsam::Rot3(), -contact_point.second.contact_point));
-=======
             internal::TwistKey(i, t), opt_.cv_cost_model,
             gtsam::Pose3(gtsam::Rot3(), -contact_point.second.point));
->>>>>>> 50cee31d
         graph.add(contact_twist_factor);
       }
     }
@@ -323,13 +304,8 @@
         if (contact_point.first != link->name()) continue;
 
         ContactKinematicsAccelFactor contact_accel_factor(
-<<<<<<< HEAD
-            TwistAccelKey(i, t), opt_.ca_cost_model,
-            gtsam::Pose3(gtsam::Rot3(), -contact_point.second.contact_point));
-=======
             internal::TwistAccelKey(i, t), opt_.ca_cost_model,
             gtsam::Pose3(gtsam::Rot3(), -contact_point.second.point));
->>>>>>> 50cee31d
         graph.add(contact_accel_factor);
       }
     }
@@ -370,32 +346,6 @@
       if (contact_points) {
         for (auto &&contact_point : *contact_points) {
           if (contact_point.first != link->name()) continue;
-<<<<<<< HEAD
-
-          wrenches.push_back(ContactWrenchKey(i, contact_point.second.contact_id, t));
-
-          // Add contact dynamics constraints.
-          gtsam::Vector3 gravity_;
-          if (gravity)
-            gravity_ = *gravity;
-          else
-            gravity_ = (gtsam::Vector(3) << 0, 0, -9.8).finished();
-
-          double mu_;  // Static friction coefficient.
-          if (mu)
-            mu_ = *mu;
-          else
-            mu_ = DEFAULT_MU;
-
-          graph.add(ContactDynamicsFrictionConeFactor(
-              PoseKey(i, t), ContactWrenchKey(i, contact_point.second.contact_id, t),
-              opt_.cfriction_cost_model, mu_, gravity_));
-
-          graph.add(ContactDynamicsMomentFactor(
-              ContactWrenchKey(i, contact_point.second.contact_id, t),
-              opt_.cm_cost_model,
-              gtsam::Pose3(gtsam::Rot3(), -contact_point.second.contact_point)));
-=======
           auto wrench_key = ContactWrenchKey(i, contact_point.second.id, t);
           wrenches.push_back(wrench_key);
 
@@ -407,7 +357,6 @@
           graph.emplace_shared<ContactDynamicsMomentFactor>(
               wrench_key, opt_.cm_cost_model,
               gtsam::Pose3(gtsam::Rot3(), -contact_point.second.point));
->>>>>>> 50cee31d
         }
       }
 
@@ -469,24 +418,11 @@
     const std::vector<Robot> &robots, const std::vector<int> &phase_steps,
     const std::vector<gtsam::NonlinearFactorGraph> &transition_graphs,
     const CollocationScheme collocation,
-<<<<<<< HEAD
-    const boost::optional<gtsam::Vector3> &gravity,
-    const boost::optional<gtsam::Vector3> &planar_axis,
-=======
->>>>>>> 50cee31d
     const boost::optional<std::vector<ContactPoints>> &phase_contact_points,
     const boost::optional<double> &mu) const {
   NonlinearFactorGraph graph;
   int num_phases = robots.size();
 
-<<<<<<< HEAD
-  // add dynamcis for each step
-  int t = 0;
-  if (phase_contact_points)
-    graph.add(dynamicsFactorGraph(robots[0], t, gravity, planar_axis, (*phase_contact_points)[0], mu));
-  else
-    graph.add(dynamicsFactorGraph(robots[0], t, gravity, planar_axis));
-=======
   // Return either ContactPoints or None if none specified for phase p
   auto contact_points =
       [&phase_contact_points](int p) -> boost::optional<ContactPoints> {
@@ -496,27 +432,10 @@
 
   // First slice, k==0
   graph.add(dynamicsFactorGraph(robots[0], 0, contact_points(0), mu));
->>>>>>> 50cee31d
 
   int k = 0;
   for (int p = 0; p < num_phases; p++) {
     // in-phase
-<<<<<<< HEAD
-    for (int phase_step = 0; phase_step < phase_steps[phase] - 1;
-         phase_step++) {
-
-      if (phase_contact_points)
-        graph.add(dynamicsFactorGraph(robots[phase], ++t, gravity, planar_axis, (*phase_contact_points)[phase], mu));
-      else
-        graph.add(dynamicsFactorGraph(robots[phase], ++t, gravity, planar_axis));
-    }
-    // transition
-    if (phase == num_phases - 1) {
-      if (phase_contact_points)
-        graph.add(dynamicsFactorGraph(robots[phase], ++t, gravity, planar_axis, (*phase_contact_points)[phase], mu));
-      else
-        graph.add(dynamicsFactorGraph(robots[phase], ++t, gravity, planar_axis));
-=======
     // add dynamics for each step
     for (int step = 0; step < phase_steps[p] - 1; step++) {
       graph.add(dynamicsFactorGraph(robots[p], ++k, contact_points(p), mu));
@@ -524,7 +443,6 @@
     if (p == num_phases - 1) {
       // Last slice, k==K-1
       graph.add(dynamicsFactorGraph(robots[p], ++k, contact_points(p), mu));
->>>>>>> 50cee31d
     } else {
       // transition
       graph.add(transition_graphs[p]);
