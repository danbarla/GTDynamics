/* ----------------------------------------------------------------------------
 * GTDynamics Copyright 2020, Georgia Tech Research Corporation,
 * Atlanta, Georgia 30332-0415
 * All Rights Reserved
 * See LICENSE for the license information
 * -------------------------------------------------------------------------- */

/**
 * @file DynamicsGraph.h
 * @brief Builds a dynamics graph from a Robot object.
 * @author Yetong Zhang, Alejandro Escontrela
 */

#include "gtdynamics/dynamics/DynamicsGraph.h"

#include <gtsam/linear/GaussianFactorGraph.h>
#include <gtsam/nonlinear/ExpressionFactor.h>
#include <gtsam/nonlinear/expressions.h>
#include <gtsam/slam/PriorFactor.h>

#include <algorithm>
#include <iostream>
#include <map>
#include <set>
#include <utility>
#include <vector>

#include "gtdynamics/factors/ContactDynamicsFrictionConeFactor.h"
#include "gtdynamics/factors/ContactDynamicsMomentFactor.h"
#include "gtdynamics/factors/ContactKinematicsAccelFactor.h"
#include "gtdynamics/factors/ContactKinematicsPoseFactor.h"
#include "gtdynamics/factors/ContactKinematicsTwistFactor.h"
#include "gtdynamics/universal_robot/Joint.h"
#include "gtdynamics/utils/JsonSaver.h"
#include "gtdynamics/utils/utils.h"
#include "gtdynamics/utils/values.h"

using gtsam::Double_;
using gtsam::GaussianFactorGraph;
using gtsam::I_1x1;
using gtsam::I_6x6;
using gtsam::NonlinearFactorGraph;
using gtsam::Pose3;
using gtsam::PriorFactor;
using gtsam::Values;
using gtsam::Vector;
using gtsam::Vector6;
using gtsam::Z_6x1;
using gtsam::Key;
using gtsam::ExpressionFactor;

namespace gtdynamics {

std::ostream &operator<<(std::ostream &os, const ContactPoint &cp) {
  os << "{[" << cp.point.transpose() << "], " << cp.id << ", " << cp.height
     << "}";
  return os;
}

void ContactPoint::print(const std::string &s) const {
  std::cout << (s.empty() ? s : s + " ") << *this << std::endl;
}

GaussianFactorGraph DynamicsGraph::linearDynamicsGraph(
    const Robot &robot, const int t, const gtsam::Values &known_values) {
  GaussianFactorGraph graph;
  auto all_constrained = gtsam::noiseModel::Constrained::All(6);
  for (auto &&link : robot.links()) {
    int i = link->id();
    if (link->isFixed()) {
      // prior on twist acceleration for fixed link
      // A_i = 0
      graph.add(internal::TwistAccelKey(i, t), I_6x6, Z_6x1, all_constrained);
    } else {
      // wrench factor
      // G_i * A_i - F_i_j1 - .. - F_i_jn  = ad(V_i)^T * G_i * V*i + m_i * R_i^T
      // * g
      const auto &connected_joints = link->joints();
      const gtsam::Matrix6 G_i = link->inertiaMatrix();
      const double m_i = link->mass();
      const Pose3 T_wi = Pose(known_values, i, t);
      const Vector6 V_i = Twist(known_values, i, t);
      Vector6 rhs = Pose3::adjointMap(V_i).transpose() * G_i * V_i;
      if (gravity_) {
        Vector gravitational_force =
            T_wi.rotation().transpose() * (*gravity_) * m_i;
        for (int i = 3; i < 6; ++i) {
          rhs[i] += gravitational_force[i - 3];
        }
      }
      auto accel_key = internal::TwistAccelKey(i, t);
      if (connected_joints.size() == 0) {
        graph.add(accel_key, G_i, rhs, all_constrained);
      } else if (connected_joints.size() == 1) {
        graph.add(accel_key, G_i,
                  internal::WrenchKey(i, connected_joints[0]->id(), t), -I_6x6,
                  rhs, all_constrained);
      } else if (connected_joints.size() == 2) {
        graph.add(accel_key, G_i,
                  internal::WrenchKey(i, connected_joints[0]->id(), t), -I_6x6,
                  internal::WrenchKey(i, connected_joints[1]->id(), t), -I_6x6,
                  rhs, all_constrained);
      }
    }
  }

  OptimizerSetting opt_;
  for (auto &&joint : robot.joints()) {
    graph += joint->linearAFactors(t, known_values, opt_, planar_axis_);
    graph += joint->linearDynamicsFactors(t, known_values, opt_, planar_axis_);
  }

  return graph;
}

GaussianFactorGraph DynamicsGraph::linearFDPriors(
    const Robot &robot, const int t, const gtsam::Values &torques) {
  OptimizerSetting opt_ = OptimizerSetting();
  GaussianFactorGraph graph;
  for (auto &&joint : robot.joints()) graph += joint->linearFDPriors(t, torques, opt_);
  return graph;
}

GaussianFactorGraph DynamicsGraph::linearIDPriors(
    const Robot &robot, const int t, const gtsam::Values &joint_accels) {
  GaussianFactorGraph graph;
  auto all_constrained = gtsam::noiseModel::Constrained::All(1);
  for (auto &&joint : robot.joints()) {
    int j = joint->id();
    double accel = JointAccel(joint_accels, j, t);
    gtsam::Vector1 rhs(accel);
    graph.add(internal::JointAccelKey(j, t), I_1x1, rhs, all_constrained);
  }
  return graph;
}

Values DynamicsGraph::linearSolveFD(const Robot &robot, const int t,
                                    const gtsam::Values &known_values) {
  // construct and solve linear graph
  GaussianFactorGraph graph = linearDynamicsGraph(robot, t, known_values);
  GaussianFactorGraph priors = linearFDPriors(robot, t, known_values);
  graph += priors;
  gtsam::VectorValues results = graph.optimize();

  // arrange values
  Values values = known_values;
  try {
    // Copy accelerations and wrenches to result.
    for (auto &&joint : robot.joints()) {
      int j = joint->id();
      int i1 = joint->parent()->id();
      int i2 = joint->child()->id();
      InsertJointAccel(&values, j, t, JointAccel(results, j, t)[0]);
      InsertWrench(&values, i1, j, t, Wrench(results, i1, j, t));
      InsertWrench(&values, i2, j, t, Wrench(results, i2, j, t));
    }
    for (auto &&link : robot.links()) {
      int i = link->id();
      InsertTwistAccel(&values, i, t, TwistAccel(results, i, t));
    }
  } catch (const gtsam::ValuesKeyAlreadyExists &e) {
    std::cerr << "key already exists:" << _GTDKeyFormatter(e.key()) << '\n';
    throw std::invalid_argument(
        "linearSolveFD: known_values should contain no accelerations or "
        "wrenches");
  }
  return values;
}

Values DynamicsGraph::linearSolveID(const Robot &robot, const int t,
                                    const gtsam::Values &known_values) {
  // construct and solve linear graph
  GaussianFactorGraph graph = linearDynamicsGraph(robot, t, known_values);
  GaussianFactorGraph priors = linearIDPriors(robot, t, known_values);
  graph += priors;

  gtsam::VectorValues results = graph.optimize();

  // arrange values
  Values values = known_values;
  try {
    // Copy torques and wrenches to result.
    for (auto &&joint : robot.joints()) {
      int j = joint->id();
      int i1 = joint->parent()->id();
      int i2 = joint->child()->id();
      std::string name = joint->name();
      InsertTorque(&values, j, t, Torque(results, j, t)[0]);
      InsertWrench(&values, i1, j, t, Wrench(results, i1, j, t));
      InsertWrench(&values, i2, j, t, Wrench(results, i2, j, t));
    }
    for (auto &&link : robot.links()) {
      int i = link->id();
      std::string name = link->name();
      InsertTwistAccel(&values, i, t, TwistAccel(results, i, t));
    }
  } catch (const gtsam::ValuesKeyAlreadyExists &e) {
    std::cerr << "key already exists:" << _GTDKeyFormatter(e.key()) << '\n';
    throw std::invalid_argument(
        "linearSolveID: known_values should contain no torques, "
        "wrenches, or twist accelerations.");
  }
  return values;
}

gtsam::NonlinearFactorGraph DynamicsGraph::qFactors(
    const Robot &robot, const int t,
    const boost::optional<ContactPoints> &contact_points) const {
  NonlinearFactorGraph graph;
  for (auto &&link : robot.links())
    if (link->isFixed())
      graph.addPrior(internal::PoseKey(link->id(), t), link->getFixedPose(),
                     opt_.bp_cost_model);
  for (auto &&joint : robot.joints())
    graph.emplace_shared<PoseFactor>(internal::PoseKey(joint->parent()->id(), t),
                                   internal::PoseKey(joint->child()->id(), t),
                                   internal::JointAngleKey(joint->id(), t),
                                   opt_.p_cost_model, joint);

  // TODO(frank): whoever write this should clean up this mess.
  gtsam::Vector3 gravity;
  if (gravity_)
    gravity = *gravity_;
  else
    gravity = gtsam::Vector3(0, 0, -9.8);

  // Add contact factors.
  for (auto &&link : robot.links()) {
    int i = link->id();
    // Check if the link has contact points. If so, add pose constraints.
    if (contact_points) {
      for (auto &&contact_point : *contact_points) {
        if (contact_point.first != link->name()) continue;

        ContactKinematicsPoseFactor contact_pose_factor(
            internal::PoseKey(i, t), opt_.cp_cost_model,
            gtsam::Pose3(gtsam::Rot3(), -contact_point.second.point), gravity,
            contact_point.second.height);
        graph.add(contact_pose_factor);
      }
    }
  }
  return graph;
}

gtsam::NonlinearFactorGraph DynamicsGraph::vFactors(
    const Robot &robot, const int t,
    const boost::optional<ContactPoints> &contact_points) const {
  NonlinearFactorGraph graph;
  for (auto &&link : robot.links())
    if (link->isFixed())
      graph.addPrior<gtsam::Vector6>(internal::TwistKey(link->id(), t),
                                     gtsam::Z_6x1, opt_.bv_cost_model);

  for (auto &&joint : robot.joints())
    graph.emplace_shared<TwistFactor>(internal::TwistKey(joint->parent()->id(), t),
                                    internal::TwistKey(joint->child()->id(), t),
                                    internal::JointAngleKey(joint->id(), t),
                                    internal::JointVelKey(joint->id(), t),
                                    opt_.v_cost_model, joint);

  // Add contact factors.
  for (auto &&link : robot.links()) {
    int i = link->id();
    // Check if the link has contact points. If so, add twist constraints.
    if (contact_points) {
      for (auto &&contact_point : *contact_points) {
        if (contact_point.first != link->name()) continue;

        ContactKinematicsTwistFactor contact_twist_factor(
            internal::TwistKey(i, t), opt_.cv_cost_model,
            gtsam::Pose3(gtsam::Rot3(), -contact_point.second.point));
        graph.add(contact_twist_factor);
      }
    }
  }
  return graph;
}

gtsam::NonlinearFactorGraph DynamicsGraph::aFactors(
    const Robot &robot, const int t,
    const boost::optional<ContactPoints> &contact_points) const {
  NonlinearFactorGraph graph;
  for (auto &&link : robot.links())
    if (link->isFixed())
      graph.addPrior<gtsam::Vector6>(internal::TwistAccelKey(link->id(), t),
                                     gtsam::Z_6x1, opt_.ba_cost_model);
  for (auto &&joint : robot.joints())
    graph.emplace_shared<TwistAccelFactor>(
      internal::TwistKey(joint->child()->id(), t),
      internal::TwistAccelKey(joint->parent()->id(), t),
      internal::TwistAccelKey(joint->child()->id(), t),
      internal::JointAngleKey(joint->id(), t), internal::JointVelKey(joint->id(), t),
      internal::JointAccelKey(joint->id(), t), opt_.a_cost_model,
      boost::static_pointer_cast<const JointTyped>(joint));

  // Add contact factors.
  for (auto &&link : robot.links()) {
    int i = link->id();

    // Check if the link has contact points. If so, add accel constraints.
    if (contact_points) {
      for (auto &&contact_point : *contact_points) {
        if (contact_point.first != link->name()) continue;

        ContactKinematicsAccelFactor contact_accel_factor(
            internal::TwistAccelKey(i, t), opt_.ca_cost_model,
            gtsam::Pose3(gtsam::Rot3(), -contact_point.second.point));
        graph.add(contact_accel_factor);
      }
    }
  }
  return graph;
}

gtsam::NonlinearFactorGraph DynamicsGraph::dynamicsFactors(
    const Robot &robot, const int t,
    const boost::optional<ContactPoints> &contact_points,
    const boost::optional<double> &mu) const {
  NonlinearFactorGraph graph;

  // TODO(frank): whoever write this should clean up this mess.
  gtsam::Vector3 gravity;
  if (gravity_)
    gravity = *gravity_;
  else
    gravity = gtsam::Vector3(0, 0, -9.8);

  double mu_;  // Static friction coefficient.
  if (mu)
    mu_ = *mu;
  else
    mu_ = 1.0;

  for (auto &&link : robot.links()) {
    int i = link->id();
    if (!link->isFixed()) {
      const auto &connected_joints = link->joints();
      std::vector<DynamicsSymbol> wrenches;

      // Add wrench keys for joints.
      for (auto &&joint : connected_joints)
        wrenches.push_back(internal::WrenchKey(i, joint->id(), t));

      // Add wrench keys for contact points.
      if (contact_points) {
        for (auto &&contact_point : *contact_points) {
          if (contact_point.first != link->name()) continue;
          auto wrench_key = ContactWrenchKey(i, contact_point.second.id, t);
          wrenches.push_back(wrench_key);

          // Add contact dynamics constraints.
<<<<<<< HEAD
          gtsam::Vector3 gravity_;
          if (gravity)
            gravity_ = *gravity;
          else
            gravity_ = (gtsam::Vector(3) << 0, 0, -9.8).finished();

          double mu_;  // Static friction coefficient.
          if (mu)
            mu_ = *mu;
          else
            mu_ = DEFAULT_MU;

          graph.add(ContactDynamicsFrictionConeFactor(
              PoseKey(i, t), ContactWrenchKey(i, contact_point.contact_id, t),
              opt_.cfriction_cost_model, mu_, gravity_));

          graph.add(ContactDynamicsMomentFactor(
              ContactWrenchKey(i, contact_point.contact_id, t),
              opt_.cm_cost_model,
              gtsam::Pose3(gtsam::Rot3(), -contact_point.contact_point)));
=======
          graph.emplace_shared<ContactDynamicsFrictionConeFactor>(
              internal::PoseKey(i, t), wrench_key, opt_.cfriction_cost_model,
              mu_, gravity);

          graph.emplace_shared<ContactDynamicsMomentFactor>(
              wrench_key, opt_.cm_cost_model,
              gtsam::Pose3(gtsam::Rot3(), -contact_point.second.point));
>>>>>>> 94ffc53f
        }
      }

      // add wrench factor for link
      graph.emplace_shared<WrenchFactor>(
          internal::TwistKey(link->id(), t),
          internal::TwistAccelKey(link->id(), t), wrenches,
          internal::PoseKey(link->id(), t), opt_.fa_cost_model,
          link->inertiaMatrix(), gravity);
    }
  }

  for (auto &&joint : robot.joints()) {
    auto j = joint->id(), child_id = joint->child()->id();
    graph.emplace_shared<WrenchEquivalenceFactor>(
        internal::WrenchKey(joint->parent()->id(), j, t),
        internal::WrenchKey(child_id, j, t), internal::JointAngleKey(j, t),
        opt_.f_cost_model, boost::static_pointer_cast<const JointTyped>(joint));
    graph.emplace_shared<TorqueFactor>(
        internal::WrenchKey(child_id, j, t), internal::TorqueKey(j, t),
        opt_.t_cost_model, boost::static_pointer_cast<const JointTyped>(joint));
    if (planar_axis_)
      graph.emplace_shared<WrenchPlanarFactor>(
          internal::WrenchKey(child_id, j, t), opt_.planar_cost_model,
          *planar_axis_);
  }
  return graph;
}

gtsam::NonlinearFactorGraph DynamicsGraph::dynamicsFactorGraph(
    const Robot &robot, const int t,
    const boost::optional<ContactPoints> &contact_points,
    const boost::optional<double> &mu) const {
  NonlinearFactorGraph graph;
  graph.add(qFactors(robot, t, contact_points));
  graph.add(vFactors(robot, t, contact_points));
  graph.add(aFactors(robot, t, contact_points));
  graph.add(dynamicsFactors(robot, t, contact_points, mu));
  return graph;
}

gtsam::NonlinearFactorGraph DynamicsGraph::trajectoryFG(
    const Robot &robot, const int num_steps, const double dt,
    const CollocationScheme collocation,
    const boost::optional<ContactPoints> &contact_points,
    const boost::optional<double> &mu) const {
  NonlinearFactorGraph graph;
  for (int t = 0; t < num_steps + 1; t++) {
    graph.add(dynamicsFactorGraph(robot, t,
                                  contact_points, mu));
    if (t < num_steps) {
      graph.add(collocationFactors(robot, t, dt, collocation));
    }
  }
  return graph;
}

gtsam::NonlinearFactorGraph DynamicsGraph::multiPhaseTrajectoryFG(
    const std::vector<Robot> &robots, const std::vector<int> &phase_steps,
    const std::vector<gtsam::NonlinearFactorGraph> &transition_graphs,
    const CollocationScheme collocation,
<<<<<<< HEAD
    const boost::optional<gtsam::Vector3> &gravity,
    const boost::optional<gtsam::Vector3> &planar_axis,
=======
>>>>>>> 94ffc53f
    const boost::optional<std::vector<ContactPoints>> &phase_contact_points,
    const boost::optional<double> &mu) const {
  NonlinearFactorGraph graph;
  int num_phases = robots.size();

<<<<<<< HEAD
  // add dynamcis for each step
  int t = 0;
  if (phase_contact_points)
    graph.add(dynamicsFactorGraph(robots[0], t, gravity, planar_axis, (*phase_contact_points)[0], mu));
  else
    graph.add(dynamicsFactorGraph(robots[0], t, gravity, planar_axis));
=======
  // Return either ContactPoints or None if none specified for phase p
  auto contact_points =
      [&phase_contact_points](int p) -> boost::optional<ContactPoints> {
    if (phase_contact_points) return (*phase_contact_points)[p];
    return boost::none;
  };
>>>>>>> 94ffc53f

  // First slice, k==0
  graph.add(dynamicsFactorGraph(robots[0], 0, contact_points(0), mu));

  int k = 0;
  for (int p = 0; p < num_phases; p++) {
    // in-phase
<<<<<<< HEAD
    for (int phase_step = 0; phase_step < phase_steps[phase] - 1;
         phase_step++) {

      if (phase_contact_points)
        graph.add(dynamicsFactorGraph(robots[phase], ++t, gravity, planar_axis, (*phase_contact_points)[phase], mu));
      else
        graph.add(dynamicsFactorGraph(robots[phase], ++t, gravity, planar_axis));
    }
    // transition
    if (phase == num_phases - 1) {
      if (phase_contact_points)
        graph.add(dynamicsFactorGraph(robots[phase], ++t, gravity, planar_axis, (*phase_contact_points)[phase], mu));
      else
        graph.add(dynamicsFactorGraph(robots[phase], ++t, gravity, planar_axis));
=======
    // add dynamics for each step
    for (int step = 0; step < phase_steps[p] - 1; step++) {
      graph.add(dynamicsFactorGraph(robots[p], ++k, contact_points(p), mu));
    }
    if (p == num_phases - 1) {
      // Last slice, k==K-1
      graph.add(dynamicsFactorGraph(robots[p], ++k, contact_points(p), mu));
>>>>>>> 94ffc53f
    } else {
      // transition
      graph.add(transition_graphs[p]);
      k++;
    }
  }

  // add collocation factors
  k = 0;
  for (int p = 0; p < num_phases; p++) {
    for (int step = 0; step < phase_steps[p]; step++) {
      graph.add(multiPhaseCollocationFactors(robots[p], k++, p, collocation));
    }
  }
  return graph;
}

void DynamicsGraph::addCollocationFactorDouble(
    NonlinearFactorGraph* graph, const Key x0_key, const Key x1_key,
    const Key v0_key, const Key v1_key, const double dt,
    const gtsam::noiseModel::Base::shared_ptr &cost_model,
    const CollocationScheme collocation) {
  Double_ x0_expr(x0_key);
  Double_ x1_expr(x1_key);
  Double_ v0_expr(v0_key);
  Double_ v1_expr(v1_key);
  if (collocation == CollocationScheme::Euler) {
    graph->add(
        ExpressionFactor(cost_model, 0.0, x0_expr + dt * v0_expr - x1_expr));
  } else if (collocation == CollocationScheme::Trapezoidal) {
    graph->add(ExpressionFactor(
        cost_model, 0.0,
        x0_expr + 0.5 * dt * v0_expr + 0.5 * dt * v1_expr - x1_expr));
  } else {
    throw std::runtime_error(
        "runge-kutta and hermite-simpson not implemented yet");
  }
}

// the * operator for doubles in expression factor does not work well yet
double multDouble(const double &d1, const double &d2,
                  gtsam::OptionalJacobian<1, 1> H1,
                  gtsam::OptionalJacobian<1, 1> H2) {
  if (H1)
    *H1 = gtsam::I_1x1 * d2;
  if (H2)
    *H2 = gtsam::I_1x1 * d1;
  return d1 * d2;
}

void DynamicsGraph::addMultiPhaseCollocationFactorDouble(
    NonlinearFactorGraph* graph, const Key x0_key, const Key x1_key,
    const Key v0_key, const Key v1_key, const Key phase_key,
    const gtsam::noiseModel::Base::shared_ptr &cost_model,
    const CollocationScheme collocation) {
  Double_ phase_expr(phase_key);
  Double_ x0_expr(x0_key);
  Double_ x1_expr(x1_key);
  Double_ v0_expr(v0_key);
  Double_ v1_expr(v1_key);
  Double_ v0dt(multDouble, phase_expr, v0_expr);

  if (collocation == CollocationScheme::Euler) {
    graph->add(ExpressionFactor(cost_model, 0.0, x0_expr + v0dt - x1_expr));
  } else if (collocation == CollocationScheme::Trapezoidal) {
    Double_ v1dt(multDouble, phase_expr, v1_expr);
    graph->add(ExpressionFactor(cost_model, 0.0,
                               x0_expr + 0.5 * v0dt + 0.5 * v1dt - x1_expr));
  } else {
    throw std::runtime_error(
        "runge-kutta and hermite-simpson not implemented yet");
  }
}

gtsam::NonlinearFactorGraph DynamicsGraph::jointCollocationFactors(
    const int j, const int t, const double dt,
    const CollocationScheme collocation) const {
  NonlinearFactorGraph graph;
  Key q0_key = internal::JointAngleKey(j, t),
      q1_key = internal::JointAngleKey(j, t + 1),
      v0_key = internal::JointVelKey(j, t),
      v1_key = internal::JointVelKey(j, t + 1),
      a0_key = internal::JointAccelKey(j, t),
      a1_key = internal::JointAccelKey(j, t + 1);
  addCollocationFactorDouble(&graph, q0_key, q1_key, v0_key, v1_key, dt,
                             opt_.q_col_cost_model, collocation);
  addCollocationFactorDouble(&graph, v0_key, v1_key, a0_key, a1_key, dt,
                             opt_.v_col_cost_model, collocation);
  return graph;
}

gtsam::NonlinearFactorGraph
DynamicsGraph::collocationFactors(const Robot &robot, const int t,
                                  const double dt,
                                  const CollocationScheme collocation) const {
  NonlinearFactorGraph graph;
  for (auto &&joint : robot.joints()) {
    int j = joint->id();
    graph.add(jointCollocationFactors(j, t, dt, collocation));
  }
  return graph;
}

gtsam::NonlinearFactorGraph DynamicsGraph::jointMultiPhaseCollocationFactors(
    const int j, const int t, const int phase,
    const CollocationScheme collocation) const {
  Key phase_key = PhaseKey(phase), q0_key = internal::JointAngleKey(j, t),
      q1_key = internal::JointAngleKey(j, t + 1),
      v0_key = internal::JointVelKey(j, t),
      v1_key = internal::JointVelKey(j, t + 1),
      a0_key = internal::JointAccelKey(j, t),
      a1_key = internal::JointAccelKey(j, t + 1);

  gtsam::NonlinearFactorGraph graph;
  addMultiPhaseCollocationFactorDouble(&graph, q0_key, q1_key, v0_key, v1_key,
                                       phase_key, opt_.q_col_cost_model,
                                       collocation);
  addMultiPhaseCollocationFactorDouble(&graph, v0_key, v1_key, a0_key, a1_key,
                                       phase_key, opt_.v_col_cost_model,
                                       collocation);
  return graph;
}

gtsam::NonlinearFactorGraph DynamicsGraph::multiPhaseCollocationFactors(
    const Robot &robot, const int t, const int phase,
    const CollocationScheme collocation) const {
  NonlinearFactorGraph graph;
  for (auto &&joint : robot.joints()) {
    int j = joint->id();
    graph.add(jointMultiPhaseCollocationFactors(j, t, phase, collocation));
  }
  return graph;
}

gtsam::NonlinearFactorGraph
DynamicsGraph::forwardDynamicsPriors(const Robot &robot, const int t,
                                     const gtsam::Values &known_values) const {
  gtsam::NonlinearFactorGraph graph;
  for (auto &&joint : robot.joints()) {
    int j = joint->id();
    graph.addPrior(internal::JointAngleKey(j, t),
                   JointAngle(known_values, j, t), opt_.prior_q_cost_model);
    graph.addPrior(internal::JointVelKey(j, t), JointVel(known_values, j, t),
                   opt_.prior_qv_cost_model);
    graph.addPrior(internal::TorqueKey(j, t), Torque(known_values, j, t),
                   opt_.prior_t_cost_model);
  }
  return graph;
}

gtsam::NonlinearFactorGraph DynamicsGraph::inverseDynamicsPriors(
    const Robot &robot, const int t, const gtsam::Values &known_values) const {
  gtsam::NonlinearFactorGraph graph;
  for (auto &&joint : robot.joints()) {
    int j = joint->id();
    graph.addPrior(internal::JointAngleKey(j, t),
                   JointAngle(known_values, j, t), opt_.prior_q_cost_model);
    graph.addPrior(internal::JointVelKey(j, t), JointVel(known_values, j, t),
                   opt_.prior_qv_cost_model);
    graph.addPrior(internal::JointAccelKey(j, t),
                   JointAccel(known_values, j, t), opt_.prior_qa_cost_model);
  }
  return graph;
}

gtsam::NonlinearFactorGraph DynamicsGraph::trajectoryFDPriors(
    const Robot &robot, const int num_steps,
    const gtsam::Values &known_values) const {
  gtsam::NonlinearFactorGraph graph;
  for (auto &&joint : robot.joints()) {
    int j = joint->id();
    graph.addPrior(internal::JointAngleKey(j, 0),
                   JointAngle(known_values, j, 0), opt_.prior_q_cost_model);
    graph.addPrior(internal::JointVelKey(j, 0), JointVel(known_values, j, 0),
                   opt_.prior_qv_cost_model);
    for (int t = 0; t <= num_steps; t++) {
      graph.addPrior(internal::TorqueKey(j, t), Torque(known_values, j, t),
                     opt_.prior_t_cost_model);
    }
  }
  return graph;
}

gtsam::NonlinearFactorGraph
DynamicsGraph::jointLimitFactors(const Robot &robot, const int t) const {
  NonlinearFactorGraph graph;
  for (auto &&joint : robot.joints())
    graph.add(joint->jointLimitFactors(t, opt_));
  return graph;
}

gtsam::NonlinearFactorGraph
DynamicsGraph::targetAngleFactors(const Robot &robot, const int t,
                                  const std::string &joint_name,
                                  const double target_angle) const {
  NonlinearFactorGraph graph;
  int j = robot.joint(joint_name)->id();
  graph.addPrior(internal::JointAngleKey(j, t), target_angle,
                 opt_.prior_q_cost_model);
  return graph;
}

gtsam::NonlinearFactorGraph
DynamicsGraph::targetPoseFactors(const Robot &robot, const int t,
                                 const std::string &link_name,
                                 const gtsam::Pose3 &target_pose) const {
  NonlinearFactorGraph graph;
  int i = robot.link(link_name)->id();
  graph.addPrior(internal::PoseKey(i, t), target_pose, opt_.bp_cost_model);
  return graph;
}

gtsam::Vector DynamicsGraph::jointAccels(const Robot &robot,
                                         const gtsam::Values &result,
                                         const int t) {
  gtsam::Vector joint_accels = gtsam::Vector::Zero(robot.numJoints());
  auto joints = robot.joints();
  for (int idx = 0; idx < robot.numJoints(); idx++) {
    auto joint = joints[idx];
    int j = joint->id();
    joint_accels[idx] = JointAccel(result, j, t);
  }
  return joint_accels;
}

gtsam::Vector DynamicsGraph::jointVels(const Robot &robot,
                                       const gtsam::Values &result,
                                       const int t) {
  gtsam::Vector joint_vels = gtsam::Vector::Zero(robot.numJoints());
  auto joints = robot.joints();
  for (int idx = 0; idx < robot.numJoints(); idx++) {
    auto joint = joints[idx];
    int j = joint->id();
    joint_vels[idx] = JointVel(result, j, t);
  }
  return joint_vels;
}

gtsam::Vector DynamicsGraph::jointAngles(const Robot &robot,
                                         const gtsam::Values &result,
                                         const int t) {
  gtsam::Vector joint_angles = gtsam::Vector::Zero(robot.numJoints());
  auto joints = robot.joints();
  for (int idx = 0; idx < robot.numJoints(); idx++) {
    auto joint = joints[idx];
    int j = joint->id();
    joint_angles[idx] = JointAngle(result, j, t);
  }
  return joint_angles;
}

gtsam::Vector DynamicsGraph::jointTorques(const Robot &robot,
                                          const gtsam::Values &result,
                                          const int t) {
  gtsam::Vector joint_torques = gtsam::Vector::Zero(robot.numJoints());
  auto joints = robot.joints();
  for (int idx = 0; idx < robot.numJoints(); idx++) {
    auto joint = joints[idx];
    int j = joint->id();
    joint_torques[idx] = Torque(result, j, t);
  }
  return joint_torques;
}

JointValueMap DynamicsGraph::jointAccelsMap(const Robot &robot,
                                          const gtsam::Values &result,
                                          const int t) {
  JointValueMap joint_accels;
  for (auto &&joint : robot.joints()) {
    int j = joint->id();
    std::string name = joint->name();
    joint_accels[name] = JointAccel(result, j, t);
  }
  return joint_accels;
}

JointValueMap DynamicsGraph::jointVelsMap(const Robot &robot,
                                        const gtsam::Values &result,
                                        const int t) {
  JointValueMap joint_vels;
  for (auto &&joint : robot.joints()) {
    int j = joint->id();
    std::string name = joint->name();
    joint_vels[name] = JointVel(result, j, t);
  }
  return joint_vels;
}

JointValueMap DynamicsGraph::jointAnglesMap(const Robot &robot,
                                          const gtsam::Values &result,
                                          const int t) {
  JointValueMap joint_angles;
  for (auto &&joint : robot.joints()) {
    int j = joint->id();
    std::string name = joint->name();
    joint_angles[name] = JointAngle(result, j, t);
  }
  return joint_angles;
}

JointValueMap DynamicsGraph::jointTorquesMap(const Robot &robot,
                                           const gtsam::Values &result,
                                           const int t) {
  JointValueMap joint_torques;
  for (auto &&joint : robot.joints()) {
    int j = joint->id();
    std::string name = joint->name();
    joint_torques[name] = Torque(result, j, t);
  }
  return joint_torques;
}

void printKey(const gtsam::Key &key) {
  auto symb = DynamicsSymbol(key);
  std::cout << (std::string)(symb) << "\t";
}

// print the factors of the factor graph
void DynamicsGraph::printValues(const gtsam::Values &values) {
  std::cout << "values:\n";
  for (auto &key : values.keys()) {
    printKey(key);
    std::cout << "\n";
    values.at(key).print();
    std::cout << "\n";
  }
}

// print the factors of the factor graph
void DynamicsGraph::printGraph(const gtsam::NonlinearFactorGraph &graph) {
  std::cout << "graph:\n";
  for (auto &factor : graph) {
    for (auto &key : factor->keys()) {
      printKey(key);
    }
    std::cout << "\n";
  }
}

// using radial location to locate the variables
gtsam::Vector3 radial_location(double r, double i, int n) {
  double theta = M_PI * 2 / n * i;
  double x = r * cos(theta);
  double y = r * sin(theta);
  return (gtsam::Vector(3) << x, y, 0).finished();
}

// using radial location to locate the variables
gtsam::Vector3 corner_location(double r, double j, int n) {
  double theta = M_PI * 2 / n * (j + 0.5);
  double x = r * cos(theta);
  double y = r * sin(theta);
  return (gtsam::Vector(3) << x, y, 0).finished();
}

JsonSaver::LocationType get_locations(const Robot &robot, const int t,
                                      bool radial) {
  JsonSaver::LocationType locations;

  if (radial) {
    int n = robot.numLinks();
    for (auto &&link : robot.links()) {
      int i = link->id();
      locations[internal::PoseKey(i, t)] = radial_location(2, i, n);
      locations[internal::TwistKey(i, t)] = radial_location(3, i, n);
      locations[internal::TwistAccelKey(i, t)] = radial_location(4, i, n);
    }

    for (auto &&joint : robot.joints()) {
      int j = joint->id(); 
      locations[internal::JointAngleKey(j, t)] = corner_location(2.5, j, n);
      locations[internal::JointVelKey(j, t)] = corner_location(3.5, j, n);
      locations[internal::JointAccelKey(j, t)] = corner_location(4.5, j, n);
      locations[internal::TorqueKey(j, t)] = corner_location(6, j, n);
      int i1 = joint->parent()->id();
      int i2 = joint->child()->id();
      locations[internal::WrenchKey(i1, j, t)] = corner_location(5.5, j - 0.25, n);
      locations[internal::WrenchKey(i2, j, t)] = corner_location(5.5, j + 0.25, n);
    }
  } else {
    for (auto &&link : robot.links()) {
      int i = link->id();
      locations[internal::PoseKey(i, t)] = gtsam::Vector3(i, 0, 0);
      locations[internal::TwistKey(i, t)] = gtsam::Vector3(i, 1, 0);
      locations[internal::TwistAccelKey(i, t)] = gtsam::Vector3(i, 2, 0);
    }

    for (auto &&joint : robot.joints()) {
      int j = joint->id();
      locations[internal::JointAngleKey(j, t)] =
          (gtsam::Vector(3) << j + 0.5, 0.5, 0).finished();
      locations[internal::JointVelKey(j, t)] =
          (gtsam::Vector(3) << j + 0.5, 1.5, 0).finished();
      locations[internal::JointAccelKey(j, t)] =
          (gtsam::Vector(3) << j + 0.5, 2.5, 0).finished();
      int i1 = joint->parent()->id();
      int i2 = joint->child()->id();
      locations[internal::WrenchKey(i1, j, t)] =
          (gtsam::Vector(3) << j + 0.25, 3.5, 0).finished();
      locations[internal::WrenchKey(i2, j, t)] =
          (gtsam::Vector(3) << j + 0.75, 3.5, 0).finished();
      locations[internal::TorqueKey(j, t)] =
          (gtsam::Vector(3) << j + 0.5, 4.5, 0).finished();
    }
  }
  return locations;
}

void DynamicsGraph::saveGraph(const std::string &file_path,
                              const gtsam::NonlinearFactorGraph &graph,
                              const gtsam::Values &values, const Robot &robot,
                              const int t, bool radial) {
  std::ofstream json_file;
  json_file.open(file_path);
  JsonSaver::LocationType locations = get_locations(robot, t, radial);
  JsonSaver::SaveFactorGraph(graph, json_file, values, locations);
  json_file.close();
}

void DynamicsGraph::saveGraphMultiSteps(
    const std::string &file_path, const gtsam::NonlinearFactorGraph &graph,
    const gtsam::Values &values, const Robot &robot, const int num_steps,
    bool radial) {
  std::ofstream json_file;
  json_file.open(file_path);
  JsonSaver::LocationType locations;

  for (int t = 0; t <= num_steps; t++) {
    JsonSaver::LocationType locations_t = get_locations(robot, t, radial);
    gtsam::Vector offset = (gtsam::Vector(3) << 20.0 * t, 0, 0).finished();
    for (auto it = locations_t.begin(); it != locations_t.end(); it++) {
      auto key = it->first;
      locations_t[key] = locations_t[key] + offset;
    }
    locations.insert(locations_t.begin(), locations_t.end());
  }

  JsonSaver::SaveFactorGraph(graph, json_file, values, locations);
  json_file.close();
}

/* classify the variables into different clusters */
typedef std::pair<std::string, int> ClusterInfo;

inline ClusterInfo getCluster(const gtsam::Key &key) {
  const DynamicsSymbol symb(key);
  const std::string label = symb.label();
  const int t = symb.time();
  if (label == "q" || label == "p") {
    return ClusterInfo("q", t);
  }
  if (label == "v" || label == "V") {
    return ClusterInfo("v", t);
  }
  if (label == "a" || label == "A") {
    return ClusterInfo("a", t);
  }
  if (label == "T" || label == "F") {
    return ClusterInfo("f", t);
  }
  if (label == "ti" || label == "Pi") {
    return ClusterInfo("s", t);
  }
  return ClusterInfo("o", t);
}

void DynamicsGraph::saveGraphTraj(const std::string &file_path,
                                  const gtsam::NonlinearFactorGraph &graph,
                                  const gtsam::Values &values,
                                  const int num_steps) {
  std::map<std::string, gtsam::Values> clustered_values;
  std::map<std::string, gtsam::NonlinearFactorGraph> clustered_graphs;

  // cluster the values
  for (const auto &key : values.keys()) {
    ClusterInfo cluster_info = getCluster(key);
    int t = cluster_info.second;
    std::string category = cluster_info.first;
    std::string cluster_name = category + std::to_string(t);
    if (category == "s") {
      cluster_name = "control";
    }
    if (clustered_values.find(cluster_name) == clustered_values.end()) {
      clustered_values[cluster_name] = gtsam::Values();
    }
    clustered_values[cluster_name].insert(key, values.at(key));
  }

  // cluster the factors
  for (const auto &factor : graph) {
    std::set<int> time_steps;
    std::set<std::string> v_categories;
    for (gtsam::Key key : factor->keys()) {
      ClusterInfo cluster_info = getCluster(key);
      v_categories.insert(cluster_info.first);
      if (cluster_info.first != "s") {
        time_steps.insert(cluster_info.second);
      }
    }
    std::string cluster_name;
    int t = *std::min_element(time_steps.begin(), time_steps.end());

    if (time_steps.size() == 2) {  // collocation factors
      if (v_categories.find("q") != v_categories.end()) {
        cluster_name = "cQ" + std::to_string(t) + "_" + std::to_string(t + 1);
      } else {
        cluster_name = "cV" + std::to_string(t) + "_" + std::to_string(t + 1);
      }
    } else if (time_steps.size() == 1) {
      if (v_categories.find("o") != v_categories.end()) {
        cluster_name = "O" + std::to_string(t);
      } else if (v_categories.find("f") != v_categories.end()) {
        cluster_name = "F" + std::to_string(t);
      } else if (v_categories.find("a") != v_categories.end()) {
        cluster_name = "A" + std::to_string(t);
      } else if (v_categories.find("v") != v_categories.end()) {
        cluster_name = "V" + std::to_string(t);
      } else if (v_categories.find("q") != v_categories.end()) {
        cluster_name = "Q" + std::to_string(t);
      } else {
        cluster_name = "S";
      }
    } else {
      cluster_name = "S";
    }
    if (clustered_graphs.find(cluster_name) == clustered_graphs.end()) {
      clustered_graphs[cluster_name] = gtsam::NonlinearFactorGraph();
    }
    clustered_graphs[cluster_name].add(factor);
  }

  // specify locations
  JsonSaver::StrLocationType locations;
  for (int t = 0; t <= num_steps; t++) {
    locations["q" + std::to_string(t)] =
        (gtsam::Vector(3) << t, 0, 0).finished();
    locations["v" + std::to_string(t)] =
        (gtsam::Vector(3) << t, 1, 0).finished();
    locations["a" + std::to_string(t)] =
        (gtsam::Vector(3) << t, 2, 0).finished();
    locations["f" + std::to_string(t)] =
        (gtsam::Vector(3) << t, 3, 0).finished();
    locations["o" + std::to_string(t)] =
        (gtsam::Vector(3) << t, 4, 0).finished();
    locations['V' + std::to_string(t)] =
        (gtsam::Vector(3) << t, 0.5, 0).finished();
    locations['A' + std::to_string(t)] =
        (gtsam::Vector(3) << t, 1.5, 0).finished();
    locations['F' + std::to_string(t)] =
        (gtsam::Vector(3) << t, 2.5, 0).finished();
  }

  // save to file
  std::ofstream json_file;
  json_file.open(file_path);
  JsonSaver::SaveClusteredGraph(json_file, clustered_graphs, clustered_values,
                                values, locations);
  json_file.close();
}

}  // namespace gtdynamics<|MERGE_RESOLUTION|>--- conflicted
+++ resolved
@@ -350,28 +350,6 @@
           wrenches.push_back(wrench_key);
 
           // Add contact dynamics constraints.
-<<<<<<< HEAD
-          gtsam::Vector3 gravity_;
-          if (gravity)
-            gravity_ = *gravity;
-          else
-            gravity_ = (gtsam::Vector(3) << 0, 0, -9.8).finished();
-
-          double mu_;  // Static friction coefficient.
-          if (mu)
-            mu_ = *mu;
-          else
-            mu_ = DEFAULT_MU;
-
-          graph.add(ContactDynamicsFrictionConeFactor(
-              PoseKey(i, t), ContactWrenchKey(i, contact_point.contact_id, t),
-              opt_.cfriction_cost_model, mu_, gravity_));
-
-          graph.add(ContactDynamicsMomentFactor(
-              ContactWrenchKey(i, contact_point.contact_id, t),
-              opt_.cm_cost_model,
-              gtsam::Pose3(gtsam::Rot3(), -contact_point.contact_point)));
-=======
           graph.emplace_shared<ContactDynamicsFrictionConeFactor>(
               internal::PoseKey(i, t), wrench_key, opt_.cfriction_cost_model,
               mu_, gravity);
@@ -379,7 +357,6 @@
           graph.emplace_shared<ContactDynamicsMomentFactor>(
               wrench_key, opt_.cm_cost_model,
               gtsam::Pose3(gtsam::Rot3(), -contact_point.second.point));
->>>>>>> 94ffc53f
         }
       }
 
@@ -441,31 +418,17 @@
     const std::vector<Robot> &robots, const std::vector<int> &phase_steps,
     const std::vector<gtsam::NonlinearFactorGraph> &transition_graphs,
     const CollocationScheme collocation,
-<<<<<<< HEAD
-    const boost::optional<gtsam::Vector3> &gravity,
-    const boost::optional<gtsam::Vector3> &planar_axis,
-=======
->>>>>>> 94ffc53f
     const boost::optional<std::vector<ContactPoints>> &phase_contact_points,
     const boost::optional<double> &mu) const {
   NonlinearFactorGraph graph;
   int num_phases = robots.size();
 
-<<<<<<< HEAD
-  // add dynamcis for each step
-  int t = 0;
-  if (phase_contact_points)
-    graph.add(dynamicsFactorGraph(robots[0], t, gravity, planar_axis, (*phase_contact_points)[0], mu));
-  else
-    graph.add(dynamicsFactorGraph(robots[0], t, gravity, planar_axis));
-=======
   // Return either ContactPoints or None if none specified for phase p
   auto contact_points =
       [&phase_contact_points](int p) -> boost::optional<ContactPoints> {
     if (phase_contact_points) return (*phase_contact_points)[p];
     return boost::none;
   };
->>>>>>> 94ffc53f
 
   // First slice, k==0
   graph.add(dynamicsFactorGraph(robots[0], 0, contact_points(0), mu));
@@ -473,22 +436,6 @@
   int k = 0;
   for (int p = 0; p < num_phases; p++) {
     // in-phase
-<<<<<<< HEAD
-    for (int phase_step = 0; phase_step < phase_steps[phase] - 1;
-         phase_step++) {
-
-      if (phase_contact_points)
-        graph.add(dynamicsFactorGraph(robots[phase], ++t, gravity, planar_axis, (*phase_contact_points)[phase], mu));
-      else
-        graph.add(dynamicsFactorGraph(robots[phase], ++t, gravity, planar_axis));
-    }
-    // transition
-    if (phase == num_phases - 1) {
-      if (phase_contact_points)
-        graph.add(dynamicsFactorGraph(robots[phase], ++t, gravity, planar_axis, (*phase_contact_points)[phase], mu));
-      else
-        graph.add(dynamicsFactorGraph(robots[phase], ++t, gravity, planar_axis));
-=======
     // add dynamics for each step
     for (int step = 0; step < phase_steps[p] - 1; step++) {
       graph.add(dynamicsFactorGraph(robots[p], ++k, contact_points(p), mu));
@@ -496,7 +443,6 @@
     if (p == num_phases - 1) {
       // Last slice, k==K-1
       graph.add(dynamicsFactorGraph(robots[p], ++k, contact_points(p), mu));
->>>>>>> 94ffc53f
     } else {
       // transition
       graph.add(transition_graphs[p]);
