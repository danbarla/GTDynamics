/* ----------------------------------------------------------------------------
 * GTDynamics Copyright 2020, Georgia Tech Research Corporation,
 * Atlanta, Georgia 30332-0415
 * All Rights Reserved
 * See LICENSE for the license information
 * -------------------------------------------------------------------------- */

/**
 * @file DynamicsGraph.h
 * @brief Builds a dynamics graph from a Robot object.
 * @author Yetong Zhang, Alejandro Escontrela
 */

#pragma once

#include <gtsam/linear/NoiseModel.h>
#include <gtsam/nonlinear/NonlinearFactorGraph.h>
#include <gtsam/nonlinear/Values.h>

#include <boost/optional.hpp>
#include <cmath>
#include <iosfwd>
#include <string>
#include <vector>

#include "gtdynamics/dynamics/OptimizerSetting.h"
#include "gtdynamics/universal_robot/Robot.h"

#define DEFAULT_MU 1.0

namespace gtdynamics {

using JointValueMap = std::map<std::string, double>;

/* Shorthand for C_i_k_t, for kth contact wrench on i-th link at time t.*/
inline DynamicsSymbol ContactWrenchKey(int i, int k, int t) {
  return DynamicsSymbol::LinkJointSymbol("C", i, k, t);
}

/* Shorthand for dt_k, for duration for timestep dt_k during phase k. */
inline DynamicsSymbol PhaseKey(int k) {
  return DynamicsSymbol::SimpleSymbol("dt", k);
}

/* Shorthand for t_t, time at time step t. */
inline DynamicsSymbol TimeKey(int t) {
  return DynamicsSymbol::SimpleSymbol("t", t);
}

/**
<<<<<<< HEAD
 * ContactPoint defines a single contact point.
 * Keyword Arguments:
 *  contact_point -- The location of the contact point relative to the link
 *    Com.
 *  contact_id -- Each link's contact points must have a unique contact id.
 *  contact_height -- Height at which contact is made.
 */
struct ContactPoint {
  gtsam::Point3 contact_point;
  int contact_id;
  double contact_height = 0.0;

  bool operator==(const ContactPoint &other) {
    return (contact_point == other.contact_point &&
            contact_id == other.contact_id &&
            contact_height == other.contact_height);
  }
  bool operator!=(const ContactPoint &other) {
    return !(*this == other);
  }
};
typedef std::map<std::string, ContactPoint> ContactPoints;
=======
 * ContactPoint defines a single contact point at a link.
 *
 * @param point The location of the contact point relative to the link COM.
 * @param id Each link's contact points must have a unique contact id.
 * @param height Height at which contact is made.
 */
struct ContactPoint {
  gtsam::Point3 point;
  int id;
  double height = 0.0;

  ContactPoint() {}
  ContactPoint(const gtsam::Point3 &point, int id, double height = 0.0)
      : point(point), id(id), height(height) {}

  bool operator==(const ContactPoint &other) {
    return (point == other.point && id == other.id && height == other.height);
  }
  bool operator!=(const ContactPoint &other) { return !(*this == other); }

  /// Print to stream.
  friend std::ostream &operator<<(std::ostream &os, const ContactPoint &cp);

  /// GTSAM-style print, works with wrapper.
  void print(const std::string &s) const;
};

///< Map of link name to ContactPoint
using ContactPoints = std::map<std::string, ContactPoint>;

/** Collocation methods. */
enum CollocationScheme { Euler, RungeKutta, Trapezoidal, HermiteSimpson };
>>>>>>> 50cee31d

/**
 * DynamicsGraph is a class which builds a factor graph to do kinodynamic
 * motion planning
 */
class DynamicsGraph {
 private:
  OptimizerSetting opt_;
  boost::optional<gtsam::Vector3> gravity_, planar_axis_;

 public:
  /**
   * Constructor
   * @param  gravity      gravity in world frame
   * @param  planar_axis  axis of the plane, used only for planar robot
   */
  DynamicsGraph(
      const boost::optional<gtsam::Vector3> &gravity = boost::none,
      const boost::optional<gtsam::Vector3> &planar_axis = boost::none)
      : opt_(OptimizerSetting()),
        gravity_(gravity),
        planar_axis_(planar_axis) {}

  /**
   * Constructor
   * @param  opt          settings for optimizer
   * @param  gravity      gravity in world frame
   * @param  planar_axis  axis of the plane, used only for planar robot
   */
  DynamicsGraph(
      const OptimizerSetting &opt,
      const boost::optional<gtsam::Vector3> &gravity = boost::none,
      const boost::optional<gtsam::Vector3> &planar_axis = boost::none)
      : opt_(opt), gravity_(gravity), planar_axis_(planar_axis) {}

  ~DynamicsGraph() {}

  /**
   * Return linear factor graph of all dynamics factors, Values version
   * @param robot        the robot
   * @param t            time step
   * @param known_values Values with kinematics, must include poses and twists
   */
  gtsam::GaussianFactorGraph linearDynamicsGraph(
      const Robot &robot, const int t, const gtsam::Values &known_values);

  /// Return linear factor graph with priors on torques.
  static gtsam::GaussianFactorGraph linearFDPriors(
      const Robot &robot, const int t, const gtsam::Values &torque_values);

  /// Return linear graph with priors on joint accelerations, Values version.
  static gtsam::GaussianFactorGraph linearIDPriors(
      const Robot &robot, const int t, const gtsam::Values &joint_accels);

  /**
   * Solve forward kinodynamics using linear factor graph, Values version.
   *
   * @param robot           the robot
   * @param t               time step
   * @param known_values Values with kinematics + torques which includes joint
   * angles, joint velocities, and torques
   * @return values of joint angles, joint velocities, joint accelerations,
   * joint torques, and link twist accelerations
   */
  gtsam::Values linearSolveFD(const Robot &robot, const int t,
                              const gtsam::Values &known_values);

  /**
   * Solve inverse kinodynamics using linear factor graph, Values version.
   * @param  robot        the robot
   * @param  t            time step
   * @param known_values  Values with kinematics + joint accelerations
   *
   * @return values of all variables, including computed torques
   */
  gtsam::Values linearSolveID(const Robot &robot, const int t,
                              const gtsam::Values &known_values);

  /// Return q-level nonlinear factor graph (pose related factors)
  gtsam::NonlinearFactorGraph qFactors(
      const Robot &robot, const int t,
      const boost::optional<ContactPoints> &contact_points = boost::none) const;

  /// Return v-level nonlinear factor graph (twist related factors)
  gtsam::NonlinearFactorGraph vFactors(
      const Robot &robot, const int t,
      const boost::optional<ContactPoints> &contact_points = boost::none) const;

  /// Return a-level nonlinear factor graph (acceleration related factors)
  gtsam::NonlinearFactorGraph aFactors(
      const Robot &robot, const int t,
      const boost::optional<ContactPoints> &contact_points = boost::none) const;

  /// Return dynamics-level nonlinear factor graph (wrench related factors)
  gtsam::NonlinearFactorGraph dynamicsFactors(
      const Robot &robot, const int t,
      const boost::optional<ContactPoints> &contact_points = boost::none,
      const boost::optional<double> &mu = boost::none) const;

  /**
   * Return nonlinear factor graph of all dynamics factors
   * @param robot          the robot
   * @param t              time step
   * link and 0 denotes no contact.
   * @param contact_points optional vector of contact points.
   * @param mu             optional coefficient of static friction.
   */
  gtsam::NonlinearFactorGraph dynamicsFactorGraph(
      const Robot &robot, const int t,
      const boost::optional<ContactPoints> &contact_points = boost::none,
      const boost::optional<double> &mu = boost::none) const;

  /**
   * Return prior factors of torque, angle, velocity
   * @param robot        the robot
   * @param t            time step
   * @param known_values joint angles, joint velocities, and joint torques
   */
  gtsam::NonlinearFactorGraph forwardDynamicsPriors(
      const Robot &robot, const int t, const gtsam::Values &known_values) const;

  /**
   * Return prior factors of accel, angle, velocity
   * @param robot        the robot
   * @param t            time step
   * @param known_values joint angles, joint velocities, and joint torques
   */
  gtsam::NonlinearFactorGraph inverseDynamicsPriors(
      const Robot &robot, const int t, const gtsam::Values &known_values) const;

  /**
   * Return prior factors of initial state, torques along trajectory
   * @param robot        the robot
   * @param num_steps    total time steps
   * @param known_values joint angles, joint velocities, and joint torques
   */
  gtsam::NonlinearFactorGraph trajectoryFDPriors(
      const Robot &robot, const int num_steps,
      const gtsam::Values &known_values) const;

  /**
   * Return nonlinear factor graph of the entire trajectory
   * @param robot       the robot
   * @param num_steps   total time steps
   * @param dt          duration of each time step
   * @param collocation the collocation scheme
   */
  gtsam::NonlinearFactorGraph trajectoryFG(
      const Robot &robot, const int num_steps, const double dt,
      const CollocationScheme collocation = Trapezoidal,
      const boost::optional<ContactPoints> &contact_points = boost::none,
      const boost::optional<double> &mu = boost::none) const;

<<<<<<< HEAD
  /** return nonlinear factor graph of the entire trajectory for multi-phase
  * Keyword arguments:
     robots               -- the robot configuration for each phase
     phase_steps          -- number of time steps for each phase
     transition_graphs    -- transition step graphs with guardian factors
     collocation          -- the collocation scheme
     gravity              -- gravity in world frame
     planar_axis          -- axis of the plane, only for planar robot
     phase_contact_points -- contact points at each phase.
=======
  /**
   * Return nonlinear factor graph of the entire trajectory for multi-phase
   * @param robots               the robot configuration for each phase
   * @param phase_steps          number of time steps for each phase
   * @param transition_graphs    transition step graphs with guardian factors
   * @param collocation          the collocation scheme
   * @param phase_contact_points contact points at each phase
   * @param mu                   optional coefficient of static friction
>>>>>>> 50cee31d
   */
  gtsam::NonlinearFactorGraph multiPhaseTrajectoryFG(
      const std::vector<Robot> &robots, const std::vector<int> &phase_steps,
      const std::vector<gtsam::NonlinearFactorGraph> &transition_graphs,
<<<<<<< HEAD
      const CollocationScheme collocation,
      const boost::optional<gtsam::Vector3> &gravity = boost::none,
      const boost::optional<gtsam::Vector3> &planar_axis = boost::none,
      const boost::optional<std::vector<ContactPoints>> &phase_contact_points = boost::none,
      const boost::optional<double> &mu = boost::none) const;

  /** return collocation factors on angles and velocities from time step t to
  t+1
  * Keyword arguments:
     robot               -- the robot
     t                   -- time step
     dt                  -- duration of each timestep
     collocation         -- collocation scheme chosen
=======
      const CollocationScheme collocation = Trapezoidal,
      const boost::optional<std::vector<ContactPoints>> &phase_contact_points =
          boost::none,
      const boost::optional<double> &mu = boost::none) const;

  /** Add collocation factor for doubles. */
  static void addCollocationFactorDouble(
      gtsam::NonlinearFactorGraph *graph, const gtsam::Key x0_key,
      const gtsam::Key x1_key, const gtsam::Key v0_key, const gtsam::Key v1_key,
      const double dt, const gtsam::noiseModel::Base::shared_ptr &cost_model,
      const CollocationScheme collocation = Trapezoidal);

  /** Add collocation factor for doubles, with dt as a variable. */
  static void addMultiPhaseCollocationFactorDouble(
      gtsam::NonlinearFactorGraph *graph, const gtsam::Key x0_key,
      const gtsam::Key x1_key, const gtsam::Key v0_key, const gtsam::Key v1_key,
      const gtsam::Key phase_key,
      const gtsam::noiseModel::Base::shared_ptr &cost_model,
      const CollocationScheme collocation = Trapezoidal);

  /**
   * Return collocation factors for the specified joint.
   * @param j           joint index
   * @param t           time step
   * @param dt          time delta
   * @param collocation the collocation scheme
   */
  gtsam::NonlinearFactorGraph jointCollocationFactors(
      const int j, const int t, const double dt,
      const CollocationScheme collocation = Trapezoidal) const;

  /**
   * Return collocation factors for the specified joint, with dt as a variable.
   * @param j           joint index
   * @param t           time step
   * @param phase       the phase of the timestamp
   * @param collocation the collocation scheme
   */
  gtsam::NonlinearFactorGraph jointMultiPhaseCollocationFactors(
      const int j, const int t, const int phase,
      const CollocationScheme collocation = Trapezoidal) const;

  /**
   * Return collocation factors on angles and velocities from time step t to t+1
   * @param robot       the robot
   * @param t           time step
   * @param dt          duration of each timestep
   * @param collocation collocation scheme chosen
>>>>>>> 50cee31d
   */
  gtsam::NonlinearFactorGraph collocationFactors(
      const Robot &robot, const int t, const double dt,
      const CollocationScheme collocation = Trapezoidal) const;

  /**
   * Return collocation factors on angles and velocities from time step t to
   * t+1, with dt as a varaible
   * @param robot       the robot
   * @param t           time step
   * @param phase       the phase of the timestep
   * @param collocation collocation scheme chosen
   */
  gtsam::NonlinearFactorGraph multiPhaseCollocationFactors(
      const Robot &robot, const int t, const int phase,
      const CollocationScheme collocation = Trapezoidal) const;

  /**
   * Return joint factors to limit angle, velocity, acceleration, and torque
   * @param robot the robot
   * @param t time step
   */
  gtsam::NonlinearFactorGraph jointLimitFactors(const Robot &robot,
                                                const int t) const;

  /**
   * Return goal factors of joint angle
   * @param robot        the robot
   * @param t            time step to specify the goal
   * @param joint_name   name of the joint to specify the goal
   * @param target_angle target joint angle
   */
  gtsam::NonlinearFactorGraph targetAngleFactors(
      const Robot &robot, const int t, const std::string &joint_name,
      const double target_angle) const;

  /**
   * Return goal factors of link pose
   * @param robot       the robot
   * @param t           time step to specify the goal
   * @param link_name   name of the link to specify the goal
   * @param target_pose target link pose
   */
  gtsam::NonlinearFactorGraph targetPoseFactors(
      const Robot &robot, const int t, const std::string &link_name,
      const gtsam::Pose3 &target_pose) const;

  /**
   * Return the joint accelerations
   * @param robot the robot
   * @param t     time step
   */
  static gtsam::Vector jointAccels(const Robot &robot,
                                   const gtsam::Values &result, const int t);

  /// Return joint velocities.
  static gtsam::Vector jointVels(const Robot &robot,
                                 const gtsam::Values &result, const int t);

  /// Return joint angles.
  static gtsam::Vector jointAngles(const Robot &robot,
                                   const gtsam::Values &result, const int t);

  /// Return joint torques.
  static gtsam::Vector jointTorques(const Robot &robot,
                                    const gtsam::Values &result, const int t);

  /**
   * Return the joint accelerations as std::map<name, acceleration>
   * @param robot the robot
   * @param t     time step
   */
  static JointValueMap jointAccelsMap(const Robot &robot,
                                      const gtsam::Values &result, const int t);

  /// Return joint velocities as std::map<name, velocity>.
  static JointValueMap jointVelsMap(const Robot &robot,
                                    const gtsam::Values &result, const int t);

  /// Return joint angles as std::map<name, angle>.
  static JointValueMap jointAnglesMap(const Robot &robot,
                                      const gtsam::Values &result, const int t);

  /// Return joint torques as std::map<name, torque>.
  static JointValueMap jointTorquesMap(const Robot &robot,
                                       const gtsam::Values &result,
                                       const int t);

  /// Print the factors of the factor graph
  static void printGraph(const gtsam::NonlinearFactorGraph &graph);

  /// Print the values
  static void printValues(const gtsam::Values &values);

  /**
   * Save factor graph in json format for visualization
   * @param file_path path of the json file to store the graph
   * @param graph     factor graph
   * @param values    values of variables in factor graph
   * @param robot     the robot
   * @param t         time step
   * @param radial    option to display in radial format
   */
  static void saveGraph(const std::string &file_path,
                        const gtsam::NonlinearFactorGraph &graph,
                        const gtsam::Values &values, const Robot &robot,
                        const int t, bool radial = false);

  /**
   * Save factor graph of multiple time steps in json format
   * @param file_path path of the json file to store the graph
   * @param graph     factor graph
   * @param values    values of variables in factor graph
   * @param robot     the robot
   * @param num_steps number of time steps
   * @param radial    option to display in radial format
   */
  static void saveGraphMultiSteps(const std::string &file_path,
                                  const gtsam::NonlinearFactorGraph &graph,
                                  const gtsam::Values &values,
                                  const Robot &robot, const int num_steps,
                                  bool radial = false);

  /**
   * Save factor graph of trajectory in json format
   * @param file_path path of the json file to store the graph
   * @param graph     factor graph
   * @param values    values of variables in factor graph
   * @param robot     the robot
   * @param num_steps number of time steps
   * @param radial    option to display in radial format
   */
  static void saveGraphTraj(const std::string &file_path,
                            const gtsam::NonlinearFactorGraph &graph,
                            const gtsam::Values &values, const int num_steps);

  /// Return the optimizer setting.
  const OptimizerSetting &opt() const { return opt_; }
};

}  // namespace gtdynamics<|MERGE_RESOLUTION|>--- conflicted
+++ resolved
@@ -26,8 +26,6 @@
 #include "gtdynamics/dynamics/OptimizerSetting.h"
 #include "gtdynamics/universal_robot/Robot.h"
 
-#define DEFAULT_MU 1.0
-
 namespace gtdynamics {
 
 using JointValueMap = std::map<std::string, double>;
@@ -48,30 +46,6 @@
 }
 
 /**
-<<<<<<< HEAD
- * ContactPoint defines a single contact point.
- * Keyword Arguments:
- *  contact_point -- The location of the contact point relative to the link
- *    Com.
- *  contact_id -- Each link's contact points must have a unique contact id.
- *  contact_height -- Height at which contact is made.
- */
-struct ContactPoint {
-  gtsam::Point3 contact_point;
-  int contact_id;
-  double contact_height = 0.0;
-
-  bool operator==(const ContactPoint &other) {
-    return (contact_point == other.contact_point &&
-            contact_id == other.contact_id &&
-            contact_height == other.contact_height);
-  }
-  bool operator!=(const ContactPoint &other) {
-    return !(*this == other);
-  }
-};
-typedef std::map<std::string, ContactPoint> ContactPoints;
-=======
  * ContactPoint defines a single contact point at a link.
  *
  * @param point The location of the contact point relative to the link COM.
@@ -104,7 +78,6 @@
 
 /** Collocation methods. */
 enum CollocationScheme { Euler, RungeKutta, Trapezoidal, HermiteSimpson };
->>>>>>> 50cee31d
 
 /**
  * DynamicsGraph is a class which builds a factor graph to do kinodynamic
@@ -258,17 +231,6 @@
       const boost::optional<ContactPoints> &contact_points = boost::none,
       const boost::optional<double> &mu = boost::none) const;
 
-<<<<<<< HEAD
-  /** return nonlinear factor graph of the entire trajectory for multi-phase
-  * Keyword arguments:
-     robots               -- the robot configuration for each phase
-     phase_steps          -- number of time steps for each phase
-     transition_graphs    -- transition step graphs with guardian factors
-     collocation          -- the collocation scheme
-     gravity              -- gravity in world frame
-     planar_axis          -- axis of the plane, only for planar robot
-     phase_contact_points -- contact points at each phase.
-=======
   /**
    * Return nonlinear factor graph of the entire trajectory for multi-phase
    * @param robots               the robot configuration for each phase
@@ -277,26 +239,10 @@
    * @param collocation          the collocation scheme
    * @param phase_contact_points contact points at each phase
    * @param mu                   optional coefficient of static friction
->>>>>>> 50cee31d
    */
   gtsam::NonlinearFactorGraph multiPhaseTrajectoryFG(
       const std::vector<Robot> &robots, const std::vector<int> &phase_steps,
       const std::vector<gtsam::NonlinearFactorGraph> &transition_graphs,
-<<<<<<< HEAD
-      const CollocationScheme collocation,
-      const boost::optional<gtsam::Vector3> &gravity = boost::none,
-      const boost::optional<gtsam::Vector3> &planar_axis = boost::none,
-      const boost::optional<std::vector<ContactPoints>> &phase_contact_points = boost::none,
-      const boost::optional<double> &mu = boost::none) const;
-
-  /** return collocation factors on angles and velocities from time step t to
-  t+1
-  * Keyword arguments:
-     robot               -- the robot
-     t                   -- time step
-     dt                  -- duration of each timestep
-     collocation         -- collocation scheme chosen
-=======
       const CollocationScheme collocation = Trapezoidal,
       const boost::optional<std::vector<ContactPoints>> &phase_contact_points =
           boost::none,
@@ -345,7 +291,6 @@
    * @param t           time step
    * @param dt          duration of each timestep
    * @param collocation collocation scheme chosen
->>>>>>> 50cee31d
    */
   gtsam::NonlinearFactorGraph collocationFactors(
       const Robot &robot, const int t, const double dt,
