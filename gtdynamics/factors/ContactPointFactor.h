/* ----------------------------------------------------------------------------
 * GTDynamics Copyright 2020, Georgia Tech Research Corporation,
 * Atlanta, Georgia 30332-0415
 * All Rights Reserved
 * See LICENSE for the license information
 * -------------------------------------------------------------------------- */

/**
 * @file  ContactPointFactor.h
 * @brief Factor to enforce point on link is in contact with environment point.
 * @author: Varun Agrawal
 */

#pragma once

#include <gtdynamics/utils/PointOnLink.h>
#include <gtsam/base/Matrix.h>
#include <gtsam/base/Vector.h>
#include <gtsam/geometry/Pose3.h>
#include <gtsam/nonlinear/NonlinearFactor.h>

#include <string>

namespace gtdynamics {

/**
 * ContactPointFactor is a two-way nonlinear factor which constrains a link pose
 * and a point of contact P in the world/spatial frame by enforcing a point on
 * the link to be equal (and thus, in contact) to P.
 *
 * This factor differs from PointGoalFactor since it also estimates the point of
 * contact.
 */
class ContactPointFactor
    : public gtsam::NoiseModelFactor2<gtsam::Pose3, gtsam::Point3> {
 private:
  using This = ContactPointFactor;
  using Base = gtsam::NoiseModelFactor2<gtsam::Pose3, gtsam::Point3>;

  // The contact point in the link's CoM frame.
  gtsam::Point3 contact_in_com_;

 public:
  /**
   * Constructor.
   *
   * @param link_pose_key Key for the CoM pose of the link in contact.
   * @param point_key Key for the contact point in the environment.
   * @param cost_model Noise model associated with this factor.
   * @param contact_in_com Static transform from point of contact to link CoM.
   */
  ContactPointFactor(gtsam::Key link_pose_key, gtsam::Key point_key,
                     const gtsam::noiseModel::Base::shared_ptr &cost_model,
                     const gtsam::Point3 &contact_in_com)
      : Base(cost_model, link_pose_key, point_key),
        contact_in_com_(contact_in_com) {}

  /**
   * Convenience constructor which uses PointOnLink.
   *
   * @param point_on_link PointOnLink object which encapsulates the link and its
   * contact point.
   * @param point_key Key for the contact point in the environment.
   * @param cost_model Noise model associated with this factor.
   * @param t The time step at which to add the factor (default t=0).
   */
  ContactPointFactor(const PointOnLink &point_on_link, gtsam::Key point_key,
                     const gtsam::noiseModel::Base::shared_ptr &cost_model,
                     size_t t = 0)
      : ContactPointFactor(gtdynamics::PoseKey(point_on_link.link->id(), t),
                           point_key, cost_model, point_on_link.point) {}

  virtual ~ContactPointFactor() {}

  /**
   * Evaluate error.
   * @param wTl The link's COM pose in the world frame.
   * @param wPc The environment contact point in the world frame.
   */
  gtsam::Vector evaluateError(
      const gtsam::Pose3 &wTl, const gtsam::Point3 &wPc,
      boost::optional<gtsam::Matrix &> H_pose = boost::none,
      boost::optional<gtsam::Matrix &> H_point = boost::none) const override {
    gtsam::Vector error = wPc - wTl.transformFrom(contact_in_com_, H_pose);
    if (H_pose) *H_pose = -gtsam::Matrix3::Identity() * (*H_pose);
    if (H_point) *H_point = gtsam::Matrix3::Identity();
    return error;
  }

  //// @return a deep copy of this factor
  gtsam::NonlinearFactor::shared_ptr clone() const override {
    return boost::static_pointer_cast<gtsam::NonlinearFactor>(
        gtsam::NonlinearFactor::shared_ptr(new This(*this)));
  }

  /// print contents
  void print(const std::string &s = "",
             const gtsam::KeyFormatter &keyFormatter =
                 gtsam::DefaultKeyFormatter) const override {
    std::cout << (s.empty() ? "" : s + " ") << "ContactPointFactor"
              << std::endl;
    Base::print("", keyFormatter);
  }

 private:
  /// Serialization function
  friend class boost::serialization::access;
  template <class ARCHIVE>
  void serialize(ARCHIVE &ar, const unsigned int version) {  // NOLINT
    ar &boost::serialization::make_nvp(
        "NonlinearEquality2", boost::serialization::base_object<Base>(*this));
  }
};

<<<<<<< HEAD


/** Contact Point Factor with a static contact point. */
class FixedContactPointFactor
    : public gtsam::NoiseModelFactor1<gtsam::Pose3> {
 private:
  using This = FixedContactPointFactor;
  using Base = gtsam::NoiseModelFactor1<gtsam::Pose3>;

  // The contact point in the link's CoM frame.
  gtsam::Point3 contact_in_world_;
  gtsam::Point3 contact_in_com_;
=======
/**
 * ContactPoseFactor is a two-way nonlinear factor which constrains a link pose
 * and a reference frame defined at a point of contact P in the world/spatial
 * frame.
 *
 * This factor is useful for implementing flat foot constraints.
 */
class ContactPoseFactor
    : public gtsam::NoiseModelFactor2<gtsam::Pose3, gtsam::Pose3> {
 private:
  using This = ContactPoseFactor;
  using Base = gtsam::NoiseModelFactor2<gtsam::Pose3, gtsam::Pose3>;

  // The contact point reference frame in the link's CoM frame.
  gtsam::Pose3 comTcontact_;
>>>>>>> 57575de1

 public:
  /**
   * Constructor.
   *
   * @param link_pose_key Key for the CoM pose of the link in contact.
<<<<<<< HEAD
   * @param cost_model Noise model associated with this factor.
   * @param contacet_in_world Static contact point expressed in world frame.
   * @param contact_in_com Static transform from point of contact to link CoM.
   */
  FixedContactPointFactor(gtsam::Key link_pose_key,
                     const gtsam::noiseModel::Base::shared_ptr &cost_model,
                     const gtsam::Point3 &contact_in_world,
                     const gtsam::Point3 &contact_in_com)
      : Base(cost_model, link_pose_key),
        contact_in_world_(contact_in_world), contact_in_com_(contact_in_com) {}

  virtual ~FixedContactPointFactor() {}
=======
   * @param contact_pose_key Key for the contact point pose in the world/spatial frame.
   * @param cost_model Noise model associated with this factor.
   * @param contact_in_com Static transform from point of contact to link CoM.
   */
  ContactPoseFactor(gtsam::Key link_pose_key, gtsam::Key contact_pose_key,
                    const gtsam::noiseModel::Base::shared_ptr &cost_model,
                    const gtsam::Pose3 &comTcontact)
      : Base(cost_model, link_pose_key, contact_pose_key), comTcontact_(comTcontact) {}

  /**
   * Convenience constructor which uses PointOnLink.
   *
   * @param point_on_link PointOnLink object which encapsulates the link and its
   * contact point.
   * @param contact_pose_key Key for the contact point pose in the world/spatial frame.
   * @param cost_model Noise model associated with this factor.
   * @param t The time step at which to add the factor (default t=0).
   */
  ContactPoseFactor(const PointOnLink &point_on_link, gtsam::Key contact_pose_key,
                    const gtsam::noiseModel::Base::shared_ptr &cost_model,
                    size_t t = 0)
      : ContactPoseFactor(
            gtdynamics::PoseKey(point_on_link.link->id(), t), contact_pose_key,
            cost_model,
            // Contact reference frame has same rotation as the link CoM
            gtsam::Pose3(gtsam::Rot3(), point_on_link.point)) {}

  virtual ~ContactPoseFactor() {}
>>>>>>> 57575de1

  /**
   * Evaluate error.
   * @param wTl The link's COM pose in the world frame.
<<<<<<< HEAD
   * @param wPc The environment contact point in the world frame.
   */
  gtsam::Vector evaluateError(
      const gtsam::Pose3 &wTl,
      boost::optional<gtsam::Matrix &> H_pose = boost::none) const override {
    gtsam::Vector error = contact_in_world_ - wTl.transformFrom(contact_in_com_, H_pose);
    if (H_pose) *H_pose = -gtsam::Matrix3::Identity() * (*H_pose);
=======
   * @param wTcontact The environment contact point frame in the world frame.
   */
  gtsam::Vector evaluateError(
      const gtsam::Pose3 &wTl, const gtsam::Pose3 &wTcontact,
      boost::optional<gtsam::Matrix &> H_link = boost::none,
      boost::optional<gtsam::Matrix &> H_contact = boost::none) const override {
    gtsam::Pose3 measured_wTcontact = wTl.compose(comTcontact_, H_link);
    gtsam::Matrix6 H1, H2;
    gtsam::Vector error =
        measured_wTcontact.localCoordinates(wTcontact, H1, H2);
    if (H_link) *H_link = H1 * (*H_link);
    if (H_contact) *H_contact = H2;
>>>>>>> 57575de1
    return error;
  }

  //// @return a deep copy of this factor
  gtsam::NonlinearFactor::shared_ptr clone() const override {
    return boost::static_pointer_cast<gtsam::NonlinearFactor>(
        gtsam::NonlinearFactor::shared_ptr(new This(*this)));
  }

  /// print contents
  void print(const std::string &s = "",
             const gtsam::KeyFormatter &keyFormatter =
                 gtsam::DefaultKeyFormatter) const override {
<<<<<<< HEAD
    std::cout << (s.empty() ? "" : s + " ") << "FixedContactPointFactor"
              << std::endl;
=======
    std::cout << (s.empty() ? "" : s + " ") << "ContactPoseFactor" << std::endl;
>>>>>>> 57575de1
    Base::print("", keyFormatter);
  }

 private:
  /// Serialization function
  friend class boost::serialization::access;
  template <class ARCHIVE>
  void serialize(ARCHIVE &ar, const unsigned int version) {  // NOLINT
    ar &boost::serialization::make_nvp(
<<<<<<< HEAD
        "NonlinearEquality1", boost::serialization::base_object<Base>(*this));
  }
};


=======
        "NonlinearEquality2", boost::serialization::base_object<Base>(*this));
  }
};

>>>>>>> 57575de1
}  // namespace gtdynamics<|MERGE_RESOLUTION|>--- conflicted
+++ resolved
@@ -112,20 +112,7 @@
   }
 };
 
-<<<<<<< HEAD
-
-
-/** Contact Point Factor with a static contact point. */
-class FixedContactPointFactor
-    : public gtsam::NoiseModelFactor1<gtsam::Pose3> {
- private:
-  using This = FixedContactPointFactor;
-  using Base = gtsam::NoiseModelFactor1<gtsam::Pose3>;
-
-  // The contact point in the link's CoM frame.
-  gtsam::Point3 contact_in_world_;
-  gtsam::Point3 contact_in_com_;
-=======
+
 /**
  * ContactPoseFactor is a two-way nonlinear factor which constrains a link pose
  * and a reference frame defined at a point of contact P in the world/spatial
@@ -141,27 +128,12 @@
 
   // The contact point reference frame in the link's CoM frame.
   gtsam::Pose3 comTcontact_;
->>>>>>> 57575de1
 
  public:
   /**
    * Constructor.
    *
    * @param link_pose_key Key for the CoM pose of the link in contact.
-<<<<<<< HEAD
-   * @param cost_model Noise model associated with this factor.
-   * @param contacet_in_world Static contact point expressed in world frame.
-   * @param contact_in_com Static transform from point of contact to link CoM.
-   */
-  FixedContactPointFactor(gtsam::Key link_pose_key,
-                     const gtsam::noiseModel::Base::shared_ptr &cost_model,
-                     const gtsam::Point3 &contact_in_world,
-                     const gtsam::Point3 &contact_in_com)
-      : Base(cost_model, link_pose_key),
-        contact_in_world_(contact_in_world), contact_in_com_(contact_in_com) {}
-
-  virtual ~FixedContactPointFactor() {}
-=======
    * @param contact_pose_key Key for the contact point pose in the world/spatial frame.
    * @param cost_model Noise model associated with this factor.
    * @param contact_in_com Static transform from point of contact to link CoM.
@@ -190,20 +162,10 @@
             gtsam::Pose3(gtsam::Rot3(), point_on_link.point)) {}
 
   virtual ~ContactPoseFactor() {}
->>>>>>> 57575de1
 
   /**
    * Evaluate error.
    * @param wTl The link's COM pose in the world frame.
-<<<<<<< HEAD
-   * @param wPc The environment contact point in the world frame.
-   */
-  gtsam::Vector evaluateError(
-      const gtsam::Pose3 &wTl,
-      boost::optional<gtsam::Matrix &> H_pose = boost::none) const override {
-    gtsam::Vector error = contact_in_world_ - wTl.transformFrom(contact_in_com_, H_pose);
-    if (H_pose) *H_pose = -gtsam::Matrix3::Identity() * (*H_pose);
-=======
    * @param wTcontact The environment contact point frame in the world frame.
    */
   gtsam::Vector evaluateError(
@@ -216,7 +178,6 @@
         measured_wTcontact.localCoordinates(wTcontact, H1, H2);
     if (H_link) *H_link = H1 * (*H_link);
     if (H_contact) *H_contact = H2;
->>>>>>> 57575de1
     return error;
   }
 
@@ -230,12 +191,7 @@
   void print(const std::string &s = "",
              const gtsam::KeyFormatter &keyFormatter =
                  gtsam::DefaultKeyFormatter) const override {
-<<<<<<< HEAD
-    std::cout << (s.empty() ? "" : s + " ") << "FixedContactPointFactor"
-              << std::endl;
-=======
     std::cout << (s.empty() ? "" : s + " ") << "ContactPoseFactor" << std::endl;
->>>>>>> 57575de1
     Base::print("", keyFormatter);
   }
 
@@ -245,16 +201,78 @@
   template <class ARCHIVE>
   void serialize(ARCHIVE &ar, const unsigned int version) {  // NOLINT
     ar &boost::serialization::make_nvp(
-<<<<<<< HEAD
+        "NonlinearEquality2", boost::serialization::base_object<Base>(*this));
+  }
+};
+
+
+
+/** Contact Point Factor with a static contact point. */
+class FixedContactPointFactor
+    : public gtsam::NoiseModelFactor1<gtsam::Pose3> {
+ private:
+  using This = FixedContactPointFactor;
+  using Base = gtsam::NoiseModelFactor1<gtsam::Pose3>;
+
+  // The contact point in the link's CoM frame.
+  gtsam::Point3 contact_in_world_;
+  gtsam::Point3 contact_in_com_;
+
+ public:
+  /**
+   * Constructor.
+   *
+   * @param link_pose_key Key for the CoM pose of the link in contact.
+   * @param cost_model Noise model associated with this factor.
+   * @param contacet_in_world Static contact point expressed in world frame.
+   * @param contact_in_com Static transform from point of contact to link CoM.
+   */
+  FixedContactPointFactor(gtsam::Key link_pose_key,
+                     const gtsam::noiseModel::Base::shared_ptr &cost_model,
+                     const gtsam::Point3 &contact_in_world,
+                     const gtsam::Point3 &contact_in_com)
+      : Base(cost_model, link_pose_key),
+        contact_in_world_(contact_in_world), contact_in_com_(contact_in_com) {}
+
+  virtual ~FixedContactPointFactor() {}
+
+  /**
+   * Evaluate error.
+   * @param wTl The link's COM pose in the world frame.
+   * @param wPc The environment contact point in the world frame.
+   */
+  gtsam::Vector evaluateError(
+      const gtsam::Pose3 &wTl,
+      boost::optional<gtsam::Matrix &> H_pose = boost::none) const override {
+    gtsam::Vector error = contact_in_world_ - wTl.transformFrom(contact_in_com_, H_pose);
+    if (H_pose) *H_pose = -gtsam::Matrix3::Identity() * (*H_pose);
+    return error;
+  }
+
+  //// @return a deep copy of this factor
+  gtsam::NonlinearFactor::shared_ptr clone() const override {
+    return boost::static_pointer_cast<gtsam::NonlinearFactor>(
+        gtsam::NonlinearFactor::shared_ptr(new This(*this)));
+  }
+
+  /// print contents
+  void print(const std::string &s = "",
+             const gtsam::KeyFormatter &keyFormatter =
+                 gtsam::DefaultKeyFormatter) const override {
+    std::cout << (s.empty() ? "" : s + " ") << "FixedContactPointFactor"
+              << std::endl;
+    Base::print("", keyFormatter);
+  }
+
+ private:
+  /// Serialization function
+  friend class boost::serialization::access;
+  template <class ARCHIVE>
+  void serialize(ARCHIVE &ar, const unsigned int version) {  // NOLINT
+    ar &boost::serialization::make_nvp(
         "NonlinearEquality1", boost::serialization::base_object<Base>(*this));
   }
 };
 
 
-=======
-        "NonlinearEquality2", boost::serialization::base_object<Base>(*this));
-  }
-};
-
->>>>>>> 57575de1
 }  // namespace gtdynamics