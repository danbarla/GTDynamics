--- conflicted
+++ resolved
@@ -44,7 +44,6 @@
                                    gtsam::Vector6, JointAngleType,
                                    JointAngleTangentType, JointAngleTangentType>
       Base;
-<<<<<<< HEAD
   typedef std::shared_ptr<const JointTyped> MyJointConstSharedPtr;
   MyJointConstSharedPtr joint_;
 
@@ -68,80 +67,27 @@
   virtual ~TwistAccelFactor() {}
 
  private:
-=======
-  gtsam::Pose3 cMp_;
-  gtsam::Vector6 screw_axis_;
-
- public:
-  /** factor linking this link's twist_accel, joint_coordinate, joint_vel,
-     joint_accel with previous link's twist_accel.
-     Keyword arguments:
-        cMp -- previous COM frame, expressed in this link's COM frame, at rest
-     configuration
-        screw_axis -- screw axis expressed in link's COM frame
-     Will create factor corresponding to Lynch & Park book:
-     - twist acceleration, Equation 8.47, page 293
-   */
-  TwistAccelFactor(gtsam::Key twist_key, gtsam::Key twistAccel_p_key,
-                   gtsam::Key twistAccel_c_key, gtsam::Key q_key,
-                   gtsam::Key qVel_key, gtsam::Key qAccel_key,
-                   const gtsam::noiseModel::Base::shared_ptr &cost_model,
-                   const gtsam::Pose3 &cMp, const gtsam::Vector6 &screw_axis)
-      : Base(cost_model, twist_key, twistAccel_p_key, twistAccel_c_key, q_key,
-             qVel_key, qAccel_key),
-        cMp_(cMp),
-        screw_axis_(screw_axis) {}
-  virtual ~TwistAccelFactor() {}
-
- private:
-  /* calculate jacobian of adjointV term w.r.t. joint coordinate twist */
-  gtsam::Matrix6 twistJacobian_(const double &qVel) const {
-    gtsam::Matrix6 H_twist = -gtsam::Pose3::adjointMap(screw_axis_ * qVel);
-    return H_twist;
-  }
-
-  /* calculate jacobian of AdjointMap term w.r.t. joint coordinate q */
-  gtsam::Matrix61 qJacobian_(const double &q,
-                             const gtsam::Vector6 &twist_accel_p) const {
-    auto H = AdjointMapJacobianQ(q, cMp_, screw_axis_);
-    return H * twist_accel_p;
-  }
->>>>>>> 53ef5d9b
 
  public:
   /** evaluate twist acceleration errors
       Keyword argument:
-<<<<<<< HEAD
           twistAccel_p          -- twist acceleration on parent link
           twistAccel_c          -- twist acceleration on child link
           twist_c               -- twist on child link
-=======
-          twistAccel_p          -- twist acceleration on previous link
-          twistAccel_c          -- twist acceleration on this link
-          twist                 -- twist on this link
->>>>>>> 53ef5d9b
           q                     -- joint coordination
           qVel                  -- joint velocity
           qAccel                -- joint acceleration
   */
   gtsam::Vector evaluateError(
-<<<<<<< HEAD
       const gtsam::Vector6 &twist_c, const gtsam::Vector6 &twistAccel_p,
       const gtsam::Vector6 &twistAccel_c, const JointAngleType &q,
       const JointAngleTangentType &qVel, const JointAngleTangentType &qAccel,
       boost::optional<gtsam::Matrix &> H_twist_c = boost::none,
-=======
-      const gtsam::Vector6 &twist, const gtsam::Vector6 &twistAccel_p,
-      const gtsam::Vector6 &twistAccel_c, const double &q, const double &qVel,
-      const double &qAccel,
-      boost::optional<gtsam::Matrix &> H_twist = boost::none,
->>>>>>> 53ef5d9b
       boost::optional<gtsam::Matrix &> H_twistAccel_p = boost::none,
       boost::optional<gtsam::Matrix &> H_twistAccel_c = boost::none,
       boost::optional<gtsam::Matrix &> H_q = boost::none,
       boost::optional<gtsam::Matrix &> H_qVel = boost::none,
       boost::optional<gtsam::Matrix &> H_qAccel = boost::none) const override {
-<<<<<<< HEAD
     auto error =
         joint_->transformTwistAccelTo(joint_->childLink(), q, qVel, qAccel,
                                       twist_c, twistAccel_p, H_q, H_qVel,
@@ -150,31 +96,6 @@
 
     if (H_twistAccel_c) {
       *H_twistAccel_c = -gtsam::I_6x6;
-=======
-    gtsam::Pose3 cTp = gtsam::Pose3::Expmap(-screw_axis_ * q) * cMp_;
-    gtsam::Matrix6 H_adjoint;
-    gtsam::Vector6 error =
-        twistAccel_c - cTp.AdjointMap() * twistAccel_p -
-        gtsam::Pose3::adjoint(twist, screw_axis_ * qVel, H_adjoint) -
-        screw_axis_ * qAccel;
-    if (H_twist) {
-      *H_twist = -H_adjoint;
-    }
-    if (H_twistAccel_p) {
-      *H_twistAccel_p = -cTp.AdjointMap();
-    }
-    if (H_twistAccel_c) {
-      *H_twistAccel_c = gtsam::I_6x6;
-    }
-    if (H_q) {
-      *H_q = -qJacobian_(q, twistAccel_p);
-    }
-    if (H_qVel) {
-      *H_qVel = -gtsam::Pose3::adjointMap(twist) * screw_axis_;
-    }
-    if (H_qAccel) {
-      *H_qAccel = -screw_axis_;
->>>>>>> 53ef5d9b
     }
 
     return error;
