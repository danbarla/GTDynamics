--- conflicted
+++ resolved
@@ -59,11 +59,7 @@
       const gtsam::noiseModel::Base::shared_ptr &cost_model,
       const gtsam::Pose3 &cTcom, const gtsam::Vector3 &gravity,
       const double &ground_plane_height = 0.0,
-<<<<<<< HEAD
-      double gradient_perturbation = 1e-1)
-=======
       double gradient_perturbation = 0.0)
->>>>>>> 991b93bc
       : Base(cost_model, pose_key), cTcom_(cTcom),
         gradient_perturbation_(gradient_perturbation) {
     if (gravity[0] != 0)
