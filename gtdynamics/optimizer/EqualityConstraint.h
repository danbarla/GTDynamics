/* ----------------------------------------------------------------------------
 * GTDynamics Copyright 2020, Georgia Tech Research Corporation,
 * Atlanta, Georgia 30332-0415
 * All Rights Reserved
 * See LICENSE for the license information
 * -------------------------------------------------------------------------- */

/**
 * @file  EqualityConstraint.h
 * @brief Equality constraints in constrained optimization.
 * @author: Yetong Zhang, Frank Dellaert
 */

#pragma once

#include <gtsam/nonlinear/ExpressionFactor.h>
#include <gtsam/nonlinear/NonlinearFactor.h>
#include <gtsam/nonlinear/NonlinearFactorGraph.h>

namespace gtdynamics {

/**
 * Equality constraint base class.
 */
class EqualityConstraint {
 public:
  typedef EqualityConstraint This;
  typedef std::shared_ptr<This> shared_ptr;

  /** Default constructor. */
  EqualityConstraint() {}

  /** Destructor. */
  virtual ~EqualityConstraint() {}

  /**
   * @brief Create a factor representing the component in the merit function.
   *
   * @param mu penalty parameter.
   * @param bias additional bias.
   * @return a factor representing 1/2 mu||g(x)+bias||_Diag(tolerance^2)^2.
   */
  virtual gtsam::NoiseModelFactor::shared_ptr createFactor(
      const double mu, std::optional<gtsam::Vector> bias = {}) const = 0;

  /**
   * @brief Check if constraint violation is within tolerance.
   *
   * @param x values to evalute constraint at.
   * @return bool representing if is feasible.
   */
  virtual bool feasible(const gtsam::Values& x) const = 0;

  /**
   * @brief Evaluate the constraint violation, g(x).
   *
   * @param x values to evalute constraint at.
   * @return a vector representing the constraint violation in each dimension.
   */
  virtual gtsam::Vector operator()(const gtsam::Values& x) const = 0;

  /** @brief Constraint violation scaled by tolerance, e.g. g(x)/tolerance. */
  virtual gtsam::Vector toleranceScaledViolation(
      const gtsam::Values& x) const = 0;

  /** @brief return the dimension of the constraint. */
  virtual size_t dim() const = 0;

  /// Return keys of variables involved in the constraint.
  virtual std::set<gtsam::Key> keys() const { return std::set<gtsam::Key>(); }
};

/** Equality constraint that force g(x) = 0, where g(x) is a scalar-valued
 * function. */
class DoubleExpressionEquality : public EqualityConstraint {
 public:
 protected:
  gtsam::Expression<double> expression_;
  double tolerance_;

 public:
  /**
   * @brief Constructor.
   *
   * @param expression  expression representing g(x).
   * @param tolerance   scalar representing tolerance.
   */
  DoubleExpressionEquality(const gtsam::Expression<double>& expression,
                           const double& tolerance)
      : expression_(expression), tolerance_(tolerance) {}

  /** Create a factor representing the component in the merit function. */
  gtsam::NoiseModelFactor::shared_ptr createFactor(
      const double mu, std::optional<gtsam::Vector> bias = {}) const override;

  /** Check if constraint violation is within tolerance. */
  bool feasible(const gtsam::Values& x) const override;

  /** Evaluate the constraint violation, g(x). */
  gtsam::Vector operator()(const gtsam::Values& x) const override;

  /** Constraint violation scaled by tolerance, e.g. g(x)/tolerance. */
  gtsam::Vector toleranceScaledViolation(const gtsam::Values& x) const override;

  /** Return the dimension of the constraint. */
  size_t dim() const override { return 1; }

  std::set<gtsam::Key> keys() const override { return expression_.keys(); }
};

/** Equality constraint that force g(x) = 0, where g(x) is a vector-valued
 * function. */
template <int P>
class VectorExpressionEquality : public EqualityConstraint {
 public:
  using VectorP = Eigen::Matrix<double, P, 1>;

 protected:
  gtsam::Expression<VectorP> expression_;
  VectorP tolerance_;

 public:
  /**
   * @brief Constructor.
   *
   * @param expression  expression representing g(x).
   * @param tolerance   vector representing tolerance in each dimension.
   */
  VectorExpressionEquality(const gtsam::Expression<VectorP>& expression,
                           const VectorP& tolerance)
      : expression_(expression), tolerance_(tolerance) {}

  /** Create a factor representing the component in the merit function. */
  gtsam::NoiseModelFactor::shared_ptr createFactor(
      const double mu, std::optional<gtsam::Vector> bias = {}) const override;

  /** Check if constraint violation is within tolerance. */
  bool feasible(const gtsam::Values& x) const override;

  /** Evaluate the constraint violation, g(x). */
  gtsam::Vector operator()(const gtsam::Values& x) const override;

  /** Constraint violation scaled by tolerance, e.g. g(x)/tolerance. */
  gtsam::Vector toleranceScaledViolation(const gtsam::Values& x) const override;

  /** Return the dimension of the constraint. */
  size_t dim() const override;

  std::set<gtsam::Key> keys() const override { return expression_.keys(); }
};

/** Equality constraint that force factor error to be 0. */
class FactorZeroErrorConstraint : public EqualityConstraint {
 protected:
  gtsam::NoiseModelFactor::shared_ptr factor_;
  gtsam::Vector tolerance_;

 public:
  /**
   * @brief Constructor.
   *
   * @param factor  NoiseModel factor.
   * @param tolerance   vector representing tolerance in each dimension.
   */
  FactorZeroErrorConstraint(const gtsam::NoiseModelFactor::shared_ptr& factor,
                          const gtsam::Vector& tolerance)
      : factor_(factor), tolerance_(tolerance) {}

  /** Constructor from a NoiseModelFactor, and use the noise model as tolerance. */
  FactorZeroErrorConstraint(const gtsam::NoiseModelFactor::shared_ptr& factor)
      : FactorZeroErrorConstraint(factor, factor->noiseModel()->sigmas()) {}

  /** Create a factor representing the component in the merit function. */
  gtsam::NoiseModelFactor::shared_ptr createFactor(
      const double mu,
      boost::optional<gtsam::Vector&> bias = boost::none) const override;

  /** Check if constraint violation is within tolerance. */
  bool feasible(const gtsam::Values& x) const override;

  /** Evaluate the constraint violation, g(x). */
  gtsam::Vector operator()(const gtsam::Values& x) const override;

  /** Constraint violation scaled by tolerance, e.g. g(x)/tolerance. */
  gtsam::Vector toleranceScaledViolation(const gtsam::Values& x) const override;

  /** Return the dimension of the constraint. */
  size_t dim() const override { return factor_->dim(); }
};

/// Container of EqualityConstraint.
class EqualityConstraints : public std::vector<EqualityConstraint::shared_ptr> {
 private:
  using Base = std::vector<EqualityConstraint::shared_ptr>;

  template <typename DERIVEDCONSTRAINT>
  using IsDerived = typename std::enable_if<
      std::is_base_of<EqualityConstraint, DERIVEDCONSTRAINT>::value>::type;

 public:
  EqualityConstraints() : Base() {}

  /// Add a set of equality constraints.
  void add(const EqualityConstraints& other) {
    insert(end(), other.begin(), other.end());
  }

  /// Emplace a shared pointer to constraint of given type.
  template <class DERIVEDCONSTRAINT, class... Args>
  IsDerived<DERIVEDCONSTRAINT> emplace_shared(Args&&... args) {
    push_back(std::allocate_shared<DERIVEDCONSTRAINT>(
        Eigen::aligned_allocator<DERIVEDCONSTRAINT>(),
        std::forward<Args>(args)...));
  }
<<<<<<< HEAD

  /// Return the total dimension of constraints.
  size_t dim() const;
=======
>>>>>>> 0206d4f0
};

/// Create FactorZeroErrorConstraintConstraints from the factors of a graph.
EqualityConstraints ConstraintsFromGraph(
    const gtsam::NonlinearFactorGraph& graph);

}  // namespace gtdynamics

#include <gtdynamics/optimizer/EqualityConstraint-inl.h><|MERGE_RESOLUTION|>--- conflicted
+++ resolved
@@ -212,12 +212,9 @@
         Eigen::aligned_allocator<DERIVEDCONSTRAINT>(),
         std::forward<Args>(args)...));
   }
-<<<<<<< HEAD
 
   /// Return the total dimension of constraints.
   size_t dim() const;
-=======
->>>>>>> 0206d4f0
 };
 
 /// Create FactorZeroErrorConstraintConstraints from the factors of a graph.
