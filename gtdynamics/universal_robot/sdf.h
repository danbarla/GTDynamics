/* ----------------------------------------------------------------------------
 * GTDynamics Copyright 2020, Georgia Tech Research Corporation,
 * Atlanta, Georgia 30332-0415
 * All Rights Reserved
 * See LICENSE for the license information
 * -------------------------------------------------------------------------- */

/**
 * @file sdf.h
 * @brief Reading from SDF files.
 * @author Frank Dellaert, Alejandro Escontrela, Stephanie McCormick
 */

#pragma once

#include <ignition/math/Pose3.hh>
#include <sdf/sdf.hh>
#include <string>

#include "gtdynamics/universal_robot/Robot.h"
#include "gtdynamics/universal_robot/ScrewJointBase.h"

namespace gtdynamics {

/**
 * Obtain the sdf ElementPtr associated with the robot model.
 *
 * @param sdf_file_path a string containing the absolute to the sdf file.
 * @param model_name name of the robot we care about. Must be specified in case
 * sdf_file_path points to a world file.
 * @return SDF Model
 */
sdf::Model GetSdf(const std::string &sdf_file_path,
                  const std::string &model_name = "");

/**
 * @fn Construct a Link class from sdf::Link
 * @param[in] sdf_link a link object which allows access to functions
 * needed to populate link parameters.
 *
 * @return LinkSharedPtr
 */
LinkSharedPtr LinkFromSdf(const sdf::Link &sdf_link);

/**
 * @fn Construct a Link from sdf file
 * @param[in] link_name  name of the specified link
 * @param[in] sdf_file_path path to sdf file
 * @param[in] model_name name of the robot
 * @return LinkSharedPtr
 */
LinkSharedPtr LinkFromSdf(const std::string &link_name,
                          const std::string &sdf_file_path,
                          const std::string &model_name = "");

/**
 * @fn Construct a Joint class from sdf::Link
 * @param[in] parent_link  shared pointer to parent link
 * @param[in] chlid_link shared pointer to child link
 * @param[in] sdf_joint
 * @return LinkSharedPtr
 */
JointSharedPtr JointFromSdf(const LinkSharedPtr &parent_link,
                            const LinkSharedPtr &child_link,
                            const sdf::Joint &sdf_joint);

/**
 * Parse a ignition::math Pose object into a gtsam::Pose.
 *
 * @param ignition_pose An ignition::math::Pose object to be parsed.
 */
gtsam::Pose3 Pose3FromIgnition(const ignition::math::Pose3d &ignition_pose);

/**
 * @fn Construct Robot from a urdf or sdf file.
 * @param[in] file_path path to the file.
 * @param[in] model_name name of the robot we care about. Must be specified in
 *    case sdf_file_path points to a world file.
 */
Robot CreateRobotFromFile(const std::string &file_path,
                          const std::string &model_name = "");

/**
 * @fn Extract joint parameter values from an input sdf::Joint.
 * @param[in] sdf_joint a joint object which allows access to functions
 * needed to populate joint parameters.
 * @return a struct of parameters whose values have been set using
 * sdf::Joint functions.
 */
JointParams ParametersFromSdfJoint(const sdf::Joint &sdf_joint);

/**
 * @fn Extract joint parameter values from an input sdf::Link.
 * @param[in] sdf_link a link object which allows access to functions
 * needed to populate link parameters.
 *
 * @return a struct of parameters whose values have been set using
 * sdf::Link functions.
 */
<<<<<<< HEAD
Link::Params ParametersFromSdfLink(const sdf::Link &sdf_link,
                                   const sdf::Model &model);
=======
LinkParams ParametersFromSdfLink(const sdf::Link &sdf_link);
>>>>>>> 5f359e31

/**
 * @fn Get joint pose defined in world frame from an sdf::Joint object
 * @param[in] sdf_joint    a joint object which allows access to
 * functions needed to populate joint parameters.
 * @param[in] parent_link  Shared pointer to the parent Link.
 * @param[in] child_link   Shared pointer to the child Link.
 * @return Joint pose defined in world frame
 */
gtsam::Pose3 GetJointFrame(const sdf::Joint &sdf_joint,
                           const LinkSharedPtr &parent_link,
                           const LinkSharedPtr &child_link);

/**
 * @fn Converts an axis taken from input sdf::Joint into the Vector3 format
 * that GTSAM uses.
 * @param[in] sdf_joint a joint object which allows access to functions
 * needed to populate joint parameters.
 * @return a vector containing axis values extracted from SDF.
 */
gtsam::Vector3 GetSdfAxis(const sdf::Joint &sdf_joint);

}  // namespace gtdynamics<|MERGE_RESOLUTION|>--- conflicted
+++ resolved
@@ -97,12 +97,7 @@
  * @return a struct of parameters whose values have been set using
  * sdf::Link functions.
  */
-<<<<<<< HEAD
-Link::Params ParametersFromSdfLink(const sdf::Link &sdf_link,
-                                   const sdf::Model &model);
-=======
 LinkParams ParametersFromSdfLink(const sdf::Link &sdf_link);
->>>>>>> 5f359e31
 
 /**
  * @fn Get joint pose defined in world frame from an sdf::Joint object
