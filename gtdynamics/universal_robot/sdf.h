/* ----------------------------------------------------------------------------
 * GTDynamics Copyright 2020, Georgia Tech Research Corporation,
 * Atlanta, Georgia 30332-0415
 * All Rights Reserved
 * See LICENSE for the license information
 * -------------------------------------------------------------------------- */

/**
 * @file sdf.h
 * @brief Reading from SDF files, exposed functions.
 * @author Frank Dellaert, Alejandro Escontrela, Stephanie McCormick
 */

#pragma once
<<<<<<< HEAD

#include "gtdynamics/universal_robot/Robot.h"
#include "gtdynamics/universal_robot/ScrewJointBase.h"
=======
>>>>>>> 50cee31d

#include <string>

#include "gtdynamics/universal_robot/Robot.h"
#include "gtdynamics/universal_robot/ScrewJointBase.h"

namespace gtdynamics {

/**
 * @fn Construct Robot from a urdf or sdf file.
 * @param[in] file_path path to the file.
 * @param[in] model_name name of the robot we care about. Must be specified in
 *    case sdf_file_path points to a world file.
 */
Robot CreateRobotFromFile(const std::string &file_path,
                          const std::string &model_name = "");

}  // namespace gtdynamics<|MERGE_RESOLUTION|>--- conflicted
+++ resolved
@@ -12,12 +12,6 @@
  */
 
 #pragma once
-<<<<<<< HEAD
-
-#include "gtdynamics/universal_robot/Robot.h"
-#include "gtdynamics/universal_robot/ScrewJointBase.h"
-=======
->>>>>>> 50cee31d
 
 #include <string>
 
