/* ----------------------------------------------------------------------------
 * GTDynamics Copyright 2020, Georgia Tech Research Corporation,
 * Atlanta, Georgia 30332-0415
 * All Rights Reserved
 * See LICENSE for the license information
 * -------------------------------------------------------------------------- */

/**
 * @file Robot.h
 * @brief Robot structure.
 * @author: Frank Dellaert, Mandy Xie, and Alejandro Escontrela
 */

#include "gtdynamics/universal_robot/Robot.h"

#include <algorithm>
#include <memory>
#include <queue>
#include <sstream>
#include <stdexcept>

#include "gtdynamics/universal_robot/Joint.h"
#include "gtdynamics/universal_robot/RobotTypes.h"
#include "gtdynamics/universal_robot/ScrewJointBase.h"
#include "gtdynamics/utils/utils.h"
#include "gtdynamics/utils/values.h"

using gtsam::Pose3;
using gtsam::Vector3;
using gtsam::Vector6;

namespace gtdynamics {

template <typename K, typename V> std::vector<V> getValues(std::map<K, V> m) {
  std::vector<V> vec;
  vec.reserve(m.size());
  std::transform(m.begin(), m.end(), back_inserter(vec),
                 [](std::pair<K, V> const &pair) { return pair.second; });
  return vec;
}

Robot::Robot(const LinkMap &links, const JointMap &joints)
    : name_to_link_(links), name_to_joint_(joints) {}

std::vector<LinkSharedPtr> Robot::links() const {
  return getValues<std::string, LinkSharedPtr>(name_to_link_);
}

std::vector<JointSharedPtr> Robot::joints() const {
  return getValues<std::string, JointSharedPtr>(name_to_joint_);
}

void Robot::removeLink(const LinkSharedPtr &link) {
  // remove all joints associated to the link
  auto joints = link->joints();
  for (JointSharedPtr joint : joints) {
    removeJoint(joint);
  }

  // remove link from name_to_link_
  name_to_link_.erase(link->name());
}

void Robot::removeJoint(const JointSharedPtr &joint) {
  // in all links connected to the joint, remove the joint
  for (auto link : joint->links()) {
    link->removeJoint(joint);
  }
  // Remove the joint from name_to_joint_
  name_to_joint_.erase(joint->name());
}

LinkSharedPtr Robot::link(const std::string &name) const {
  if (name_to_link_.find(name) == name_to_link_.end()) {
    throw std::runtime_error("no link named " + name);
  }
  return name_to_link_.at(name);
}

Robot Robot::fixLink(const std::string &name) {
  if (name_to_link_.find(name) == name_to_link_.end()) {
    throw std::runtime_error("no link named " + name);
  }
  name_to_link_.at(name)->fix();
  return *this;
}

JointSharedPtr Robot::joint(const std::string &name) const {
  if (name_to_joint_.find(name) == name_to_joint_.end()) {
    throw std::runtime_error("no joint named " + name);
  }
  return name_to_joint_.at(name);
}

int Robot::numLinks() const { return name_to_link_.size(); }

int Robot::numJoints() const { return name_to_joint_.size(); }

void Robot::print() const {
  auto sorted_links = links();
  std::sort(sorted_links.begin(), sorted_links.end(),
            [](LinkSharedPtr i, LinkSharedPtr j) { return i->id() < j->id(); });

  std::cout << "LINKS:" << std::endl;
  for (const auto &link : sorted_links) {
    std::cout << link->name() << ", id=" << size_t(link->id()) << ":\n";
    std::cout << "\tlink pose: " << link->wTl().rotation().rpy().transpose()
              << ", " << link->wTl().translation().transpose() << "\n";
    std::cout << "\tcom pose: " << link->wTcom().rotation().rpy().transpose()
              << ", " << link->wTcom().translation().transpose() << "\n";
    std::cout << "\tjoints: ";
    for (const auto &joint : link->joints()) {
      std::cout << joint->name() << " ";
    }
    std::cout << "\n";
  }

  // Print joints in sorted id order
  auto sorted_joints = joints();
  std::sort(
      sorted_joints.begin(), sorted_joints.end(),
      [](JointSharedPtr i, JointSharedPtr j) { return i->id() < j->id(); });

  std::cout << "JOINTS:" << std::endl;
  for (const auto &joint : sorted_joints) {
    std::cout << joint << std::endl;

    gtsam::Values joint_angles;
    InsertJointAngle(&joint_angles, joint->id(), 0.0);

    auto pTc = joint->parentTchild(joint_angles);
    std::cout << "\tpMc: " << pTc.rotation().rpy().transpose() << ", "
              << pTc.translation().transpose() << "\n";
  }
}

// Extract root link.
LinkSharedPtr
Robot::findRootLink(const boost::optional<std::string> &prior_link_name,
                    size_t t, gtsam::Values *values) const {
  LinkSharedPtr root_link;

  // Use prior_link if given.
  if (prior_link_name) {
    root_link = link(*prior_link_name);
    if (!values->exists(internal::PoseKey(root_link->id(), t)) ||
        !values->exists(internal::TwistKey(root_link->id(), t))) {
      throw std::invalid_argument(
          "forwardKinematics: values does not contain pose/twist.");
    }
  } else {
    // Check for fixed links, root link will be last fixed link if any.
    for (auto &&link : links()) {
      if (link->isFixed()) {
        root_link = link;
        InsertPose(values, link->id(), t, link->getFixedPose());
        InsertTwist(values, link->id(), t, Vector6::Zero());
      }
    }
    if (!root_link) {
      throw std::runtime_error("forwardKinematics: no prior link given and "
                               "cannot find a fixed link.");
    }
  }
  return root_link;
}

// Add zero default values for joint angles and joint velocities.
// if they do not yet exist
static void InsertZeroDefaults(size_t j, size_t t, gtsam::Values *values) {
  using namespace internal;
  for (const auto key : {JointAngleKey(j, t), JointVelKey(j, t)}) {
    if (!values->exists(key)) {
      values->insertDouble(key, 0.0);
    }
  }
}

// Insert a pose/twist into values, but if they already are present, just check
// if they are consistent. Throw exception otherwise.
// Returns true if values were inserted.
static bool InsertWithCheck(size_t i, size_t t,
                            const std::pair<Pose3, Vector6> &poseTwist,
                            gtsam::Values *values) {
  Pose3 pose;
  Vector6 twist;
  std::tie(pose, twist) = poseTwist;
  auto pose_key = internal::PoseKey(i, t);
  auto twist_key = internal::TwistKey(i, t);
  const bool exists = values->exists(pose_key);
  if (!exists) {
    values->insert(pose_key, pose);
    values->insert<Vector6>(twist_key, twist);
  } else {
    // If already insert, check for consistency.
    if (!(pose.equals(values->at<Pose3>(pose_key), 1e-4) &&
          (twist - values->at<Vector6>(twist_key)).norm() < 1e-4)) {
      throw std::runtime_error(
          "Inconsistent joint angles detected in forward kinematics");
    }
  }
  return !exists;
}

gtsam::Values Robot::forwardKinematics(
    const gtsam::Values &known_values, size_t t,
    const boost::optional<std::string> &prior_link_name) const {
  gtsam::Values values = known_values;

  // Set root link.
  const auto root_link = findRootLink(prior_link_name, t, &values);

  // BFS to update all poses downstream in the graph.
  std::queue<LinkSharedPtr> q;
  q.push(root_link);
  int loop_count = 0;
  while (!q.empty()) {
    // Pop link from the queue and retrieve the pose and twist.
    const auto link1 = q.front();
    const Pose3 T_w1 = Pose(values, link1->id(), t);
    const Vector6 V_1 = Twist(values, link1->id(), t);
    q.pop();

    // Loop through all joints to find the pose and twist of child links.
<<<<<<< HEAD
    for (auto &&joint : link1->getJoints()) {
      InsertZeroDefaults(joint->id(), t, &values);
      const auto poseTwist = joint->otherPoseTwist(link1, T_w1, V_1, values, t);
      const auto link2 = joint->otherLink(link1);
      if (InsertWithCheck(link2->id(), t, poseTwist, &values)) {
=======
    for (auto &&joint : link1->joints()) {
      Pose3 T_w2;
      Vector6 V_2;
      std::tie(T_w2, V_2) =
          joint->otherPoseTwist(link1, T_w1, V_1, known_values, t);

      // Save pose and twist if link 2 has not been assigned yet.
      LinkSharedPtr link2 = joint->otherLink(link1);
      auto pose_key = internal::PoseKey(link2->id(), t);
      auto twist_key = internal::TwistKey(link2->id(), t);
      if (!values.exists(pose_key)) {
        values.insert(pose_key, T_w2);
        values.insert<Vector6>(twist_key, V_2);
>>>>>>> c3aef6ca
        q.push(link2);
      }
    }
    if (loop_count++ > 100000) {
      throw std::runtime_error("infinite loop in bfs");
    }
  }
  return values;
}

} // namespace gtdynamics.<|MERGE_RESOLUTION|>--- conflicted
+++ resolved
@@ -222,27 +222,11 @@
     q.pop();
 
     // Loop through all joints to find the pose and twist of child links.
-<<<<<<< HEAD
-    for (auto &&joint : link1->getJoints()) {
+    for (auto &&joint : link1->joints()) {
       InsertZeroDefaults(joint->id(), t, &values);
       const auto poseTwist = joint->otherPoseTwist(link1, T_w1, V_1, values, t);
       const auto link2 = joint->otherLink(link1);
       if (InsertWithCheck(link2->id(), t, poseTwist, &values)) {
-=======
-    for (auto &&joint : link1->joints()) {
-      Pose3 T_w2;
-      Vector6 V_2;
-      std::tie(T_w2, V_2) =
-          joint->otherPoseTwist(link1, T_w1, V_1, known_values, t);
-
-      // Save pose and twist if link 2 has not been assigned yet.
-      LinkSharedPtr link2 = joint->otherLink(link1);
-      auto pose_key = internal::PoseKey(link2->id(), t);
-      auto twist_key = internal::TwistKey(link2->id(), t);
-      if (!values.exists(pose_key)) {
-        values.insert(pose_key, T_w2);
-        values.insert<Vector6>(twist_key, V_2);
->>>>>>> c3aef6ca
         q.push(link2);
       }
     }
