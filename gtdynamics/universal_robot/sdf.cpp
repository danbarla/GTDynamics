/* ----------------------------------------------------------------------------
 * GTDynamics Copyright 2020, Georgia Tech Research Corporation,
 * Atlanta, Georgia 30332-0415
 * All Rights Reserved
 * See LICENSE for the license information
 * -------------------------------------------------------------------------- */

/**
 * @file sdf.cpp
 * @brief Implementation of SDF related utilities.
 * @author Frank Dellaert, Alejandro Escontrela, Stephanie McCormick
 */

#include "gtdynamics/universal_robot/sdf_internal.h"
#include "gtdynamics/universal_robot/sdf.h"

#include <sdf/parser_urdf.hh>
#include <sdf/sdf.hh>

#include "gtdynamics/universal_robot/Link.h"
#include "gtdynamics/universal_robot/PrismaticJoint.h"
#include "gtdynamics/universal_robot/RevoluteJoint.h"
#include "gtdynamics/universal_robot/ScrewJoint.h"
#include "gtdynamics/universal_robot/ScrewJointBase.h"

namespace gtdynamics {

using gtsam::Pose3;

sdf::Model GetSdf(const std::string &sdf_file_path,
                  const std::string &model_name) {
  auto sdf = sdf::readFile(sdf_file_path);

  sdf::Model model = sdf::Model();
  model.Load(sdf->Root()->GetElement("model"));

  // Check whether this is a world file, in which case we have to first
  // access the world element then check whether one of its child models
  // corresponds to model_name.
  if (model.Name() != "__default__") return model;

  // Load the world element.
  sdf::World world = sdf::World();
  world.Load(sdf->Root()->GetElement("world"));

  for (uint i = 0; i < world.ModelCount(); i++) {
    sdf::Model curr_model = *world.ModelByIndex(i);
    if (curr_model.Name() == model_name) return curr_model;
  }

  throw std::runtime_error("Model not found in: " + sdf_file_path);
}

gtsam::Pose3 Pose3FromIgnition(const ignition::math::Pose3d &ignition_pose) {
  const auto &rot = ignition_pose.Rot();
  const auto &pos = ignition_pose.Pos();
  return gtsam::Pose3(
      gtsam::Rot3(gtsam::Quaternion(rot.W(), rot.X(), rot.Y(), rot.Z())),
      gtsam::Point3(pos[0], pos[1], pos[2]));
}

JointParams ParametersFromSdfJoint(const sdf::Joint &sdf_joint) {
  JointParams parameters;

  parameters.scalar_limits.value_lower_limit = sdf_joint.Axis()->Lower();
  parameters.scalar_limits.value_upper_limit = sdf_joint.Axis()->Upper();
  parameters.velocity_limit = sdf_joint.Axis()->MaxVelocity();
  parameters.torque_limit = sdf_joint.Axis()->Effort();
  parameters.damping_coefficient = sdf_joint.Axis()->Damping();

  return parameters;
}

<<<<<<< HEAD
LinkParams ParametersFromSdfLink(const sdf::Link &sdf_link) {
  LinkParams parameters;
  parameters.name = sdf_link.Name();
  parameters.mass = sdf_link.Inertial().MassMatrix().Mass();
  const auto &inertia = sdf_link.Inertial().Moi();
  parameters.inertia << inertia(0, 0), inertia(0, 1), inertia(0, 2),
      inertia(1, 0), inertia(1, 1), inertia(1, 2), inertia(2, 0), inertia(2, 1),
      inertia(2, 2);

  /// Call SemanticPose::Resolve so the pose is resolved to the correct frame
  /// http://sdformat.org/tutorials?tut=pose_frame_semantics&ver=1.7&cat=specification&
  // Get non-const Pose3d
  auto jTl = sdf_link.RawPose();
  // Update from joint frame to base frame in-place.
  // Base frame is denoted by "".
  auto errors = sdf_link.SemanticPose().Resolve(jTl, "");
  // If any errors in the resolution, throw an exception.
  if (errors.size() > 0) {
    throw std::runtime_error(errors[0].Message());
  }
  // Pose is updated from joint frame to world frame.
  parameters.wTl = Pose3FromIgnition(jTl);

  parameters.lTcom = Pose3FromIgnition(sdf_link.Inertial().Pose());
  return parameters;
}

=======
>>>>>>> 1212c261
Pose3 GetJointFrame(const sdf::Joint &sdf_joint,
                    const LinkSharedPtr &parent_link,
                    const LinkSharedPtr &child_link) {
  auto frame = sdf_joint.PoseRelativeTo();
  Pose3 sdf_joint_pose = Pose3FromIgnition(sdf_joint.RawPose());
  if (frame.empty() || frame == child_link->name()) {
    if (sdf_joint.RawPose() == ignition::math::Pose3d()) {
      return child_link->wTl();
    } else {
      return child_link->wTl() * Pose3FromIgnition(sdf_joint.RawPose());
    }
  } else if (frame == parent_link->name()) {
    return parent_link->wTl() * Pose3FromIgnition(sdf_joint.RawPose());
  } else if (frame == "world") {
    return Pose3FromIgnition(sdf_joint.RawPose());
  } else {
    // TODO(gchen328): get pose frame from name. Need sdf::Model to do that
    throw std::runtime_error(
        "joint pose frames other than world, parent, or "
        "child not yet supported");
  }
}

gtsam::Vector3 GetSdfAxis(const sdf::Joint &sdf_joint) {
  auto axis = sdf_joint.Axis()->Xyz();
  return gtsam::Vector3(axis[0], axis[1], axis[2]);
}

<<<<<<< HEAD
LinkSharedPtr LinkFromSdf(const sdf::Link &sdf_link) {
  return boost::make_shared<Link>(ParametersFromSdfLink(sdf_link));
}

LinkSharedPtr LinkFromSdf(const std::string &link_name,
                          const std::string &sdf_file_path,
                          const std::string &model_name) {
  auto model = GetSdf(sdf_file_path, model_name);
  return LinkFromSdf(*model.LinkByName(link_name));
}

JointSharedPtr JointFromSdf(const LinkSharedPtr &parent_link,
=======
LinkSharedPtr LinkFromSdf(unsigned char id, const sdf::Link &sdf_link) {
  gtsam::Matrix3 inertia;
  const auto &I = sdf_link.Inertial().Moi();
  inertia << I(0, 0), I(0, 1), I(0, 2), I(1, 0), I(1, 1), I(1, 2), I(2, 0),
      I(2, 1), I(2, 2);
  const auto wTl = Pose3FromIgnition(sdf_link.Pose());
  const auto lTcom = Pose3FromIgnition(sdf_link.Inertial().Pose());
  return boost::make_shared<Link>(id, sdf_link.Name(),
                                  sdf_link.Inertial().MassMatrix().Mass(),
                                  inertia, wTl, lTcom);
}

JointSharedPtr JointFromSdf(unsigned char id, const LinkSharedPtr &parent_link,
>>>>>>> 1212c261
                            const LinkSharedPtr &child_link,
                            const sdf::Joint &sdf_joint) {
  JointSharedPtr joint;

  // Generate a joint parameters struct with values from the SDF.
  JointParams parameters = ParametersFromSdfJoint(sdf_joint);

  std::string name(sdf_joint.Name());
  Pose3 wTj = GetJointFrame(sdf_joint, parent_link, child_link);

  const gtsam::Vector3 axis = GetSdfAxis(sdf_joint);
  switch (sdf_joint.Type()) {
    case sdf::JointType::PRISMATIC:
<<<<<<< HEAD
      joint = boost::make_shared<PrismaticJoint>(name, wTj, parent_link,
=======
      joint = boost::make_shared<PrismaticJoint>(id, name, wTj, parent_link,
>>>>>>> 1212c261
                                                 child_link, parameters, axis);
      break;
    case sdf::JointType::REVOLUTE:
      joint = boost::make_shared<RevoluteJoint>(id, name, wTj, parent_link,
                                                child_link, parameters, axis);
      break;
    case sdf::JointType::SCREW:
<<<<<<< HEAD
      joint = boost::make_shared<ScrewJoint>(name, wTj, parent_link, child_link,
                                             parameters, axis,
=======
      joint = boost::make_shared<ScrewJoint>(id, name, wTj, parent_link,
                                             child_link, parameters, axis,
>>>>>>> 1212c261
                                             sdf_joint.ThreadPitch());
      break;
    default:
      throw std::runtime_error("Joint type for [" + name +
                               "] not yet supported");
  }
  return joint;
}

<<<<<<< HEAD
=======
LinkSharedPtr LinkFromSdf(unsigned char id, const std::string &link_name,
                          const std::string &sdf_file_path,
                          const std::string &model_name) {
  auto model = GetSdf(sdf_file_path, model_name);
  return LinkFromSdf(id, *model.LinkByName(link_name));
}

>>>>>>> 1212c261
/**
 * @fn Construct all Link and Joint objects from an input sdf::ElementPtr.
 * @param sdf_ptr a shared pointer to a sdf::ElementPtr containing the model.
 * @return LinkMap and JointMap as a pair
 */
static LinkJointPair ExtractRobotFromSdf(const sdf::Model &sdf) {
  // Loop through all links in the sdf interface and construct Link
  // objects without parents or children.
  LinkMap name_to_link;
  for (uint i = 0; i < sdf.LinkCount(); i++) {
    LinkSharedPtr link = LinkFromSdf(i, *sdf.LinkByIndex(i));
    name_to_link.emplace(link->name(), link);
  }

  // Create Joint objects and update list of parent and child links/joints.
  JointMap name_to_joint;
  for (uint j = 0; j < sdf.JointCount(); j++) {
    sdf::Joint sdf_joint = *sdf.JointByIndex(j);

    // Get this joint's parent and child links.
    std::string parent_link_name = sdf_joint.ParentLinkName();
    std::string child_link_name = sdf_joint.ChildLinkName();
    if (parent_link_name == "world") {
      // This joint fixes the child link in the world frame.
      LinkSharedPtr child_link = name_to_link[child_link_name];
      Pose3 fixed_pose = child_link->wTcom();
      child_link->fix(fixed_pose);
      continue;
    }
    LinkSharedPtr parent_link = name_to_link[parent_link_name];
    LinkSharedPtr child_link = name_to_link[child_link_name];

    // Construct Joint and insert into name_to_joint.
    JointSharedPtr joint = JointFromSdf(j, parent_link, child_link, sdf_joint);
    name_to_joint.emplace(joint->name(), joint);

    // Update list of parent and child links/joints for each Link.
    parent_link->addJoint(joint);
    child_link->addJoint(joint);
  }

  return std::make_pair(name_to_link, name_to_joint);
}

/**
 * @fn Construct all Link and Joint objects from an input urdf or sdf file.
 * @param[in] file_path absolute path to the urdf or sdf file containing the
 * robot description.
 * @param[in] model_name name of the robot we care about. Must be specified in
 * case sdf_file_path points to a world file.
 * @return LinkMap and JointMap as a pair
 */
static LinkJointPair ExtractRobotFromFile(const std::string &file_path,
                                          const std::string &model_name) {
  std::string file_ext = file_path.substr(file_path.find_last_of(".") + 1);
  std::transform(file_ext.begin(), file_ext.end(), file_ext.begin(), ::tolower);

  if (file_ext == "urdf")
    return ExtractRobotFromSdf(GetSdf(file_path));
  else if (file_ext == "sdf")
    return ExtractRobotFromSdf(GetSdf(file_path, model_name));

  throw std::runtime_error("Invalid file extension.");
}

Robot CreateRobotFromFile(const std::string &file_path,
                          const std::string &model_name) {
  auto links_joints_pair = ExtractRobotFromFile(file_path, model_name);
  return Robot(links_joints_pair.first, links_joints_pair.second);
}

}  // namespace gtdynamics<|MERGE_RESOLUTION|>--- conflicted
+++ resolved
@@ -11,7 +11,6 @@
  * @author Frank Dellaert, Alejandro Escontrela, Stephanie McCormick
  */
 
-#include "gtdynamics/universal_robot/sdf_internal.h"
 #include "gtdynamics/universal_robot/sdf.h"
 
 #include <sdf/parser_urdf.hh>
@@ -22,6 +21,7 @@
 #include "gtdynamics/universal_robot/RevoluteJoint.h"
 #include "gtdynamics/universal_robot/ScrewJoint.h"
 #include "gtdynamics/universal_robot/ScrewJointBase.h"
+#include "gtdynamics/universal_robot/sdf_internal.h"
 
 namespace gtdynamics {
 
@@ -71,36 +71,6 @@
   return parameters;
 }
 
-<<<<<<< HEAD
-LinkParams ParametersFromSdfLink(const sdf::Link &sdf_link) {
-  LinkParams parameters;
-  parameters.name = sdf_link.Name();
-  parameters.mass = sdf_link.Inertial().MassMatrix().Mass();
-  const auto &inertia = sdf_link.Inertial().Moi();
-  parameters.inertia << inertia(0, 0), inertia(0, 1), inertia(0, 2),
-      inertia(1, 0), inertia(1, 1), inertia(1, 2), inertia(2, 0), inertia(2, 1),
-      inertia(2, 2);
-
-  /// Call SemanticPose::Resolve so the pose is resolved to the correct frame
-  /// http://sdformat.org/tutorials?tut=pose_frame_semantics&ver=1.7&cat=specification&
-  // Get non-const Pose3d
-  auto jTl = sdf_link.RawPose();
-  // Update from joint frame to base frame in-place.
-  // Base frame is denoted by "".
-  auto errors = sdf_link.SemanticPose().Resolve(jTl, "");
-  // If any errors in the resolution, throw an exception.
-  if (errors.size() > 0) {
-    throw std::runtime_error(errors[0].Message());
-  }
-  // Pose is updated from joint frame to world frame.
-  parameters.wTl = Pose3FromIgnition(jTl);
-
-  parameters.lTcom = Pose3FromIgnition(sdf_link.Inertial().Pose());
-  return parameters;
-}
-
-=======
->>>>>>> 1212c261
 Pose3 GetJointFrame(const sdf::Joint &sdf_joint,
                     const LinkSharedPtr &parent_link,
                     const LinkSharedPtr &child_link) {
@@ -129,34 +99,40 @@
   return gtsam::Vector3(axis[0], axis[1], axis[2]);
 }
 
-<<<<<<< HEAD
-LinkSharedPtr LinkFromSdf(const sdf::Link &sdf_link) {
-  return boost::make_shared<Link>(ParametersFromSdfLink(sdf_link));
-}
-
-LinkSharedPtr LinkFromSdf(const std::string &link_name,
-                          const std::string &sdf_file_path,
-                          const std::string &model_name) {
-  auto model = GetSdf(sdf_file_path, model_name);
-  return LinkFromSdf(*model.LinkByName(link_name));
-}
-
-JointSharedPtr JointFromSdf(const LinkSharedPtr &parent_link,
-=======
 LinkSharedPtr LinkFromSdf(unsigned char id, const sdf::Link &sdf_link) {
   gtsam::Matrix3 inertia;
   const auto &I = sdf_link.Inertial().Moi();
   inertia << I(0, 0), I(0, 1), I(0, 2), I(1, 0), I(1, 1), I(1, 2), I(2, 0),
       I(2, 1), I(2, 2);
-  const auto wTl = Pose3FromIgnition(sdf_link.Pose());
+
+  /// Call SemanticPose::Resolve so the pose is resolved to the correct frame
+  /// http://sdformat.org/tutorials?tut=pose_frame_semantics&ver=1.7&cat=specification&
+  // Get non-const Pose3d
+  auto jTl = sdf_link.RawPose();
+  // Update from joint frame to base frame in-place.
+  // Base frame is denoted by "".
+  auto errors = sdf_link.SemanticPose().Resolve(jTl, "");
+  // If any errors in the resolution, throw an exception.
+  if (errors.size() > 0) {
+    throw std::runtime_error(errors[0].Message());
+  }
+  // Pose is updated from joint frame to world frame.
+  const auto wTl = Pose3FromIgnition(jTl);
   const auto lTcom = Pose3FromIgnition(sdf_link.Inertial().Pose());
+
   return boost::make_shared<Link>(id, sdf_link.Name(),
                                   sdf_link.Inertial().MassMatrix().Mass(),
                                   inertia, wTl, lTcom);
 }
 
+LinkSharedPtr LinkFromSdf(unsigned char id, const std::string &link_name,
+                          const std::string &sdf_file_path,
+                          const std::string &model_name) {
+  auto model = GetSdf(sdf_file_path, model_name);
+  return LinkFromSdf(id, *model.LinkByName(link_name));
+}
+
 JointSharedPtr JointFromSdf(unsigned char id, const LinkSharedPtr &parent_link,
->>>>>>> 1212c261
                             const LinkSharedPtr &child_link,
                             const sdf::Joint &sdf_joint) {
   JointSharedPtr joint;
@@ -170,11 +146,7 @@
   const gtsam::Vector3 axis = GetSdfAxis(sdf_joint);
   switch (sdf_joint.Type()) {
     case sdf::JointType::PRISMATIC:
-<<<<<<< HEAD
-      joint = boost::make_shared<PrismaticJoint>(name, wTj, parent_link,
-=======
       joint = boost::make_shared<PrismaticJoint>(id, name, wTj, parent_link,
->>>>>>> 1212c261
                                                  child_link, parameters, axis);
       break;
     case sdf::JointType::REVOLUTE:
@@ -182,13 +154,8 @@
                                                 child_link, parameters, axis);
       break;
     case sdf::JointType::SCREW:
-<<<<<<< HEAD
-      joint = boost::make_shared<ScrewJoint>(name, wTj, parent_link, child_link,
-                                             parameters, axis,
-=======
       joint = boost::make_shared<ScrewJoint>(id, name, wTj, parent_link,
                                              child_link, parameters, axis,
->>>>>>> 1212c261
                                              sdf_joint.ThreadPitch());
       break;
     default:
@@ -198,16 +165,6 @@
   return joint;
 }
 
-<<<<<<< HEAD
-=======
-LinkSharedPtr LinkFromSdf(unsigned char id, const std::string &link_name,
-                          const std::string &sdf_file_path,
-                          const std::string &model_name) {
-  auto model = GetSdf(sdf_file_path, model_name);
-  return LinkFromSdf(id, *model.LinkByName(link_name));
-}
-
->>>>>>> 1212c261
 /**
  * @fn Construct all Link and Joint objects from an input sdf::ElementPtr.
  * @param sdf_ptr a shared pointer to a sdf::ElementPtr containing the model.
