/* ----------------------------------------------------------------------------
 * GTDynamics Copyright 2020, Georgia Tech Research Corporation,
 * Atlanta, Georgia 30332-0415
 * All Rights Reserved
 * See LICENSE for the license information
 * -------------------------------------------------------------------------- */

/**
 * @file sdf.cpp
 * @brief Implementation of SDF related utilities.
 * @author Frank Dellaert, Alejandro Escontrela, Stephanie McCormick
 */

#include "gtdynamics/universal_robot/sdf.h"

#include <sdf/parser_urdf.hh>

#include "gtdynamics/universal_robot/PrismaticJoint.h"
#include "gtdynamics/universal_robot/RevoluteJoint.h"
#include "gtdynamics/universal_robot/ScrewJoint.h"
#include "gtdynamics/universal_robot/ScrewJointBase.h"

namespace gtdynamics {

using gtsam::Pose3;

<<<<<<< HEAD
JointParams ParametersFromSdfJoint(const sdf::Joint &sdf_joint) {
  JointParams parameters;
=======
sdf::Model GetSdf(const std::string &sdf_file_path,
                  const std::string &model_name) {
  auto sdf = sdf::readFile(sdf_file_path);

  sdf::Model model = sdf::Model();
  model.Load(sdf->Root()->GetElement("model"));

  // Check whether this is a world file, in which case we have to first
  // access the world element then check whether one of its child models
  // corresponds to model_name.
  if (model.Name() != "__default__") return model;

  // Load the world element.
  sdf::World world = sdf::World();
  world.Load(sdf->Root()->GetElement("world"));

  for (uint i = 0; i < world.ModelCount(); i++) {
    sdf::Model curr_model = *world.ModelByIndex(i);
    if (curr_model.Name() == model_name) return curr_model;
  }

  throw std::runtime_error("Model not found in: " + sdf_file_path);
}

gtsam::Pose3 Pose3FromIgnition(const ignition::math::Pose3d& ignition_pose) {
  const auto &rot = ignition_pose.Rot();
  const auto &pos = ignition_pose.Pos();
  return gtsam::Pose3(
      gtsam::Rot3(gtsam::Quaternion(rot.W(), rot.X(), rot.Y(), rot.Z())),
      gtsam::Point3(pos[0], pos[1], pos[2]));
}

Joint::Parameters ParametersFromSdfJoint(const sdf::Joint &sdf_joint) {
  Joint::Parameters parameters;
>>>>>>> f5311260

  parameters.scalar_limits.value_lower_limit = sdf_joint.Axis()->Lower();
  parameters.scalar_limits.value_upper_limit = sdf_joint.Axis()->Upper();
  parameters.velocity_limit = sdf_joint.Axis()->MaxVelocity();
  parameters.torque_limit = sdf_joint.Axis()->Effort();
  parameters.damping_coefficient = sdf_joint.Axis()->Damping();

  return parameters;
}

Link::Params ParametersFromSdfLink(const sdf::Link &sdf_link) {
  Link::Params parameters;
  parameters.name = sdf_link.Name();
  parameters.mass = sdf_link.Inertial().MassMatrix().Mass();
  const auto &inertia = sdf_link.Inertial().Moi();
  parameters.inertia << inertia(0, 0),
             inertia(0, 1), inertia(0, 2),
             inertia(1, 0), inertia(1, 1),
             inertia(1, 2), inertia(2, 0),
             inertia(2, 1), inertia(2, 2);
  parameters.wTl = Pose3FromIgnition(sdf_link.Pose());
  parameters.lTcom = Pose3FromIgnition(sdf_link.Inertial().Pose());
  return parameters;
}

Pose3 GetJointFrame(const sdf::Joint &sdf_joint,
                    const LinkSharedPtr &parent_link,
                    const LinkSharedPtr &child_link) {
  auto frame = sdf_joint.PoseFrame();
  if (frame == "" || frame == child_link->name()) {
    if (sdf_joint.Pose() == ignition::math::Pose3d())
      return child_link->wTl();
    else
      return child_link->wTl() * Pose3FromIgnition(sdf_joint.Pose());
  } else if (frame == parent_link->name()) {
    if (sdf_joint.Pose() == ignition::math::Pose3d())
      return parent_link->wTl();
    else
      return parent_link->wTl() * Pose3FromIgnition(sdf_joint.Pose());
  } else if (frame == "world") {
    return Pose3FromIgnition(sdf_joint.Pose());
  } else {
    // TODO(gchen328): get pose frame from name. Need sdf::Model to do that
    throw std::runtime_error(
        "joint pose frames other than world, parent, or "
        "child not yet supported");
  }
}

gtsam::Vector3 GetSdfAxis(const sdf::Joint &sdf_joint) {
  auto axis = sdf_joint.Axis()->Xyz();
  return gtsam::Vector3(axis[0], axis[1], axis[2]);
}

LinkSharedPtr LinkFromSdf(const sdf::Link& sdf_link) {
  return boost::make_shared<Link>(ParametersFromSdfLink(sdf_link));
}

JointSharedPtr JointFromSdf(const LinkSharedPtr &parent_link,
                            const LinkSharedPtr &child_link,
                            const sdf::Joint &sdf_joint) {
  JointSharedPtr joint;

  // Generate a joint parameters struct with values from the SDF.
  Joint::Parameters parameters = ParametersFromSdfJoint(sdf_joint);

  std::string name(sdf_joint.Name());
  Pose3 wTj = GetJointFrame(sdf_joint, parent_link, child_link);

  const gtsam::Vector3 axis = GetSdfAxis(sdf_joint);
  switch (sdf_joint.Type()) {
    case sdf::JointType::PRISMATIC:
      joint = boost::make_shared<PrismaticJoint>(
          name, wTj, parent_link, child_link, parameters, axis);
      break;
    case sdf::JointType::REVOLUTE:
      joint = boost::make_shared<RevoluteJoint>(name, wTj, parent_link,
                                                child_link, parameters, axis);
      break;
    case sdf::JointType::SCREW:
      joint = boost::make_shared<ScrewJoint>(name, wTj, parent_link,
                                              child_link, parameters, axis,
                                              sdf_joint.ThreadPitch());
      break;
    default:
      throw std::runtime_error("Joint type for [" + name +
                                "] not yet supported");
  }
  return joint;
}

LinkSharedPtr LinkFromSdf(const std::string &link_name,
                          const std::string &sdf_file_path,
                          const std::string &model_name) {
  auto model = GetSdf(sdf_file_path, model_name);
  return LinkFromSdf(*model.LinkByName(link_name));
}

/**
 * @fn Construct all Link and Joint objects from an input sdf::ElementPtr.
 * @param sdf_ptr a shared pointer to a sdf::ElementPtr containing the model.
 * @return LinkMap and JointMap as a pair
 */
static LinkJointPair ExtractRobotFromSdf(const sdf::Model &sdf) {
  // Loop through all links in the sdf interface and construct Link
  // objects without parents or children.
  LinkMap name_to_link;
  for (uint i = 0; i < sdf.LinkCount(); i++) {
    LinkSharedPtr link = LinkFromSdf(*sdf.LinkByIndex(i));
    link->setID(i);
    name_to_link.emplace(link->name(), link);
  }

  // Create Joint objects and update list of parent and child links/joints.
  JointMap name_to_joint;
  for (uint j = 0; j < sdf.JointCount(); j++) {
    sdf::Joint sdf_joint = *sdf.JointByIndex(j);

    // Get this joint's parent and child links.
    std::string parent_link_name = sdf_joint.ParentLinkName();
    std::string child_link_name = sdf_joint.ChildLinkName();
    if (parent_link_name == "world") {
      // This joint fixes the child link in the world frame.
      LinkSharedPtr child_link = name_to_link[child_link_name];
      Pose3 fixed_pose = child_link->wTcom();
      child_link->fix(fixed_pose);
      continue;
    }
    LinkSharedPtr parent_link = name_to_link[parent_link_name];
    LinkSharedPtr child_link = name_to_link[child_link_name];

    // Construct Joint and insert into name_to_joint.
<<<<<<< HEAD
    JointSharedPtr joint;

    // Generate a joint parameters struct with values from the SDF.
    JointParams parameters = ParametersFromSdfJoint(sdf_joint);

    std::string name(sdf_joint.Name());
    Pose3 wTj = GetJointFrame(sdf_joint, parent_link, child_link);

    const gtsam::Vector3 axis = GetSdfAxis(sdf_joint);
    switch (sdf_joint.Type()) {
      case sdf::JointType::PRISMATIC:
        joint = boost::make_shared<PrismaticJoint>(
            name, wTj, parent_link, child_link, parameters, axis);
        break;
      case sdf::JointType::REVOLUTE:
        joint = boost::make_shared<RevoluteJoint>(name, wTj, parent_link,
                                                  child_link, parameters, axis);
        break;
      case sdf::JointType::SCREW:
        joint = boost::make_shared<ScrewJoint>(name, wTj, parent_link,
                                               child_link, parameters, axis,
                                               sdf_joint.ThreadPitch());
        break;
      default:
        throw std::runtime_error("Joint type for [" + name +
                                 "] not yet supported");
    }

    name_to_joint.emplace(name, joint);
=======
    JointSharedPtr joint = JointFromSdf(parent_link, child_link, sdf_joint);
    name_to_joint.emplace(joint->name(), joint);
>>>>>>> f5311260
    joint->setID(j);

    // Update list of parent and child links/joints for each Link.
    parent_link->addJoint(joint);
    child_link->addJoint(joint);
  }

  return std::make_pair(name_to_link, name_to_joint);
}

/**
 * @fn Construct all Link and Joint objects from an input urdf or sdf file.
 * @param[in] file_path absolute path to the urdf or sdf file containing the
 * robot description.
 * @param[in] model_name name of the robot we care about. Must be specified in
 * case sdf_file_path points to a world file.
 * @return LinkMap and JointMap as a pair
 */
static LinkJointPair ExtractRobotFromFile(const std::string &file_path,
                                          const std::string &model_name) {
  std::string file_ext = file_path.substr(file_path.find_last_of(".") + 1);
  std::transform(file_ext.begin(), file_ext.end(), file_ext.begin(), ::tolower);

  if (file_ext == "urdf")
    return ExtractRobotFromSdf(GetSdf(file_path));
  else if (file_ext == "sdf")
    return ExtractRobotFromSdf(GetSdf(file_path, model_name));

  throw std::runtime_error("Invalid file extension.");
}

<<<<<<< HEAD
Robot CreateRobotFromFile(const std::string file_path, std::string model_name) {
  auto links_joints_pair = ExtractRobotFromFile(file_path, model_name);
  return Robot(links_joints_pair.first, links_joints_pair.second);
=======
Robot CreateRobotFromFile(const std::string &file_path,
                          const std::string &model_name) {
  return Robot(ExtractRobotFromFile(file_path, model_name));
>>>>>>> f5311260
}

}  // namespace gtdynamics<|MERGE_RESOLUTION|>--- conflicted
+++ resolved
@@ -24,10 +24,6 @@
 
 using gtsam::Pose3;
 
-<<<<<<< HEAD
-JointParams ParametersFromSdfJoint(const sdf::Joint &sdf_joint) {
-  JointParams parameters;
-=======
 sdf::Model GetSdf(const std::string &sdf_file_path,
                   const std::string &model_name) {
   auto sdf = sdf::readFile(sdf_file_path);
@@ -60,9 +56,8 @@
       gtsam::Point3(pos[0], pos[1], pos[2]));
 }
 
-Joint::Parameters ParametersFromSdfJoint(const sdf::Joint &sdf_joint) {
-  Joint::Parameters parameters;
->>>>>>> f5311260
+JointParams ParametersFromSdfJoint(const sdf::Joint &sdf_joint) {
+  JointParams parameters;
 
   parameters.scalar_limits.value_lower_limit = sdf_joint.Axis()->Lower();
   parameters.scalar_limits.value_upper_limit = sdf_joint.Axis()->Upper();
@@ -73,8 +68,8 @@
   return parameters;
 }
 
-Link::Params ParametersFromSdfLink(const sdf::Link &sdf_link) {
-  Link::Params parameters;
+LinkParams ParametersFromSdfLink(const sdf::Link &sdf_link) {
+  LinkParams parameters;
   parameters.name = sdf_link.Name();
   parameters.mass = sdf_link.Inertial().MassMatrix().Mass();
   const auto &inertia = sdf_link.Inertial().Moi();
@@ -127,7 +122,7 @@
   JointSharedPtr joint;
 
   // Generate a joint parameters struct with values from the SDF.
-  Joint::Parameters parameters = ParametersFromSdfJoint(sdf_joint);
+  JointParams parameters = ParametersFromSdfJoint(sdf_joint);
 
   std::string name(sdf_joint.Name());
   Pose3 wTj = GetJointFrame(sdf_joint, parent_link, child_link);
@@ -195,40 +190,8 @@
     LinkSharedPtr child_link = name_to_link[child_link_name];
 
     // Construct Joint and insert into name_to_joint.
-<<<<<<< HEAD
-    JointSharedPtr joint;
-
-    // Generate a joint parameters struct with values from the SDF.
-    JointParams parameters = ParametersFromSdfJoint(sdf_joint);
-
-    std::string name(sdf_joint.Name());
-    Pose3 wTj = GetJointFrame(sdf_joint, parent_link, child_link);
-
-    const gtsam::Vector3 axis = GetSdfAxis(sdf_joint);
-    switch (sdf_joint.Type()) {
-      case sdf::JointType::PRISMATIC:
-        joint = boost::make_shared<PrismaticJoint>(
-            name, wTj, parent_link, child_link, parameters, axis);
-        break;
-      case sdf::JointType::REVOLUTE:
-        joint = boost::make_shared<RevoluteJoint>(name, wTj, parent_link,
-                                                  child_link, parameters, axis);
-        break;
-      case sdf::JointType::SCREW:
-        joint = boost::make_shared<ScrewJoint>(name, wTj, parent_link,
-                                               child_link, parameters, axis,
-                                               sdf_joint.ThreadPitch());
-        break;
-      default:
-        throw std::runtime_error("Joint type for [" + name +
-                                 "] not yet supported");
-    }
-
-    name_to_joint.emplace(name, joint);
-=======
     JointSharedPtr joint = JointFromSdf(parent_link, child_link, sdf_joint);
     name_to_joint.emplace(joint->name(), joint);
->>>>>>> f5311260
     joint->setID(j);
 
     // Update list of parent and child links/joints for each Link.
@@ -260,15 +223,10 @@
   throw std::runtime_error("Invalid file extension.");
 }
 
-<<<<<<< HEAD
-Robot CreateRobotFromFile(const std::string file_path, std::string model_name) {
+Robot CreateRobotFromFile(const std::string &file_path,
+                          const std::string &model_name) {
   auto links_joints_pair = ExtractRobotFromFile(file_path, model_name);
   return Robot(links_joints_pair.first, links_joints_pair.second);
-=======
-Robot CreateRobotFromFile(const std::string &file_path,
-                          const std::string &model_name) {
-  return Robot(ExtractRobotFromFile(file_path, model_name));
->>>>>>> f5311260
 }
 
 }  // namespace gtdynamics