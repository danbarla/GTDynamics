--- conflicted
+++ resolved
@@ -77,14 +77,9 @@
     const ContactPointGoals &cp_goals) const {
   ContactPointGoals new_goals;
 
-<<<<<<< HEAD
+  // For all "feet", update the goal point with step iff in swing.
   for (auto &&cp : all_contact_points) {
     const string &name = cp.link->name();
-=======
-  // For all "feet", update the goal point with step iff in swing.
-  for (auto &&kv : all_contact_points) {
-    const string &name = kv.first;
->>>>>>> 92d837e3
     const Point3 &cp_goal = cp_goals.at(name);
     const bool stance = hasContact(cp.link);
     // If a contact is not on a stance leg, it is on a swing leg and we advance
