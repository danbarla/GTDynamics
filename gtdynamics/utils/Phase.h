/* ----------------------------------------------------------------------------
 * GTDynamics Copyright 2020, Georgia Tech Research Corporation,
 * Atlanta, Georgia 30332-0415
 * All Rights Reserved
 * See LICENSE for the license information
 * -------------------------------------------------------------------------- */

/**
 * @file  Phase.h
 * @brief Utility methods for generating Phase objects.
 * @author: Disha Das, Frank Dellaert
 */

#pragma once

#include <gtdynamics/dynamics/DynamicsGraph.h>
#include <gtdynamics/kinematics/Kinematics.h>
#include <gtdynamics/universal_robot/Robot.h>

#include <iosfwd>

namespace gtdynamics {
/**
 * @class Phase class stores information about a robot stance
 * and its duration.
 */
class Phase {
 public:
  using ContactPointGoals = std::map<std::string, gtsam::Point3>;

 protected:
  size_t num_time_steps_;        ///< Number of time steps in this phase
  PointOnLinks contact_points_;  ///< Contact Points

 public:
  /// Constructor
  Phase(size_t num_time_steps) : num_time_steps_(num_time_steps) {}

  /**
   * @fbrief Constructor with all contact points, takes list of PointOnLinks.
   *
   * @param[in] num_time_steps  Number of time steps in phase.
   * @param[in] points_on_links List of link PointOnLinks.
   */
  Phase(size_t num_time_steps, const std::vector<PointOnLink> &points_on_links);

  /**
   * @fbrief Constructor with all contact points, takes a number of links and
   * creates same contact points on all links.
   *
   * @param[in] num_time_steps  Number of time steps in phase.
   * @param[in] links           List of link pointers.
   * @param[in] contact_in_com  Point of contact on link.
   */
  Phase(size_t num_time_steps, const std::vector<LinkSharedPtr> &links,
        const gtsam::Point3 &contact_in_com);

  /// Returns all the contact points in the stance
  const PointOnLinks &contactPoints() const { return contact_points_; }

  /// Check if phase has a contact for given link.
  bool hasContact(const LinkSharedPtr &link) const {
    int link_count =
        std::count_if(contact_points_.begin(), contact_points_.end(),
                      [&](const PointOnLink &contact_point) {
                        return contact_point.link->name() == link->name();
                      });
    return link_count > 0;
  }

  // NOTE DISHA: Can modify this function to return multiple contact points on a
  // single link
  /// Returns the contact point object of link.
  const gtsam::Point3 &contactPoint(const std::string &link_name) const {
    auto it = std::find_if(contact_points_.begin(), contact_points_.end(),
                           [&](const PointOnLink &contact_point) {
                             return contact_point.link->name() == link_name;
                           });
    if (it == contact_points_.end())
      throw std::runtime_error("Link " + link_name + " has no contact point!");
    else
      return (*it).point;
  }

  /// Returns the number of time steps in this phase
  int numTimeSteps() const { return num_time_steps_; }

  /// Print to stream.
  friend std::ostream &operator<<(std::ostream &os, const Phase &phase);

  /// GTSAM-style print, works with wrapper.
  void print(const std::string &s) const;

  /**
   * Add PointGoalFactors for all feet as given in cp_goals.
   * @param[in] all_contact_points stance *and* swing feet.
   * @param[in] step 3D vector to move by
   * @param[in] cost_model noise model
   * @param[in] k_start Factors are added at this time step
   * @param[in] cp_goals either stance goal or start of swing
   */
  gtsam::NonlinearFactorGraph contactPointObjectives(
<<<<<<< HEAD
      const PointOnLinks &all_contact_points, const gtsam::Point3 &step,
      const gtsam::SharedNoiseModel &cost_model, size_t k_start,
      ContactGoals *cp_goals) const;
=======
      const ContactPoints &all_contact_points, const gtsam::Point3 &step,
      const gtsam::SharedNoiseModel &cost_model, const Robot &robot,
      size_t k_start, const ContactPointGoals &cp_goals) const;

  /**
   * Update goal points by `step` for all swing legs.
   * @param[in] step 3D vector to move by
   * @param[in] cp_goals either stance goal or start of swing
   */
  ContactPointGoals updateContactPointGoals(
      const ContactPoints &all_contact_points, const gtsam::Point3 &step,
      const ContactPointGoals &cp_goals) const;
>>>>>>> 5580843c

  /// Parse results into a matrix, in order: qs, qdots, qddots, taus, dt
  gtsam::Matrix jointMatrix(const Robot &robot, const gtsam::Values &results,
                            size_t k = 0,
                            boost::optional<double> dt = boost::none) const;
};
}  // namespace gtdynamics<|MERGE_RESOLUTION|>--- conflicted
+++ resolved
@@ -24,10 +24,10 @@
  * @class Phase class stores information about a robot stance
  * and its duration.
  */
+using ContactPointGoals = std::map<std::string, gtsam::Point3>;
+
 class Phase {
  public:
-  using ContactPointGoals = std::map<std::string, gtsam::Point3>;
-
  protected:
   size_t num_time_steps_;        ///< Number of time steps in this phase
   PointOnLinks contact_points_;  ///< Contact Points
@@ -100,14 +100,9 @@
    * @param[in] cp_goals either stance goal or start of swing
    */
   gtsam::NonlinearFactorGraph contactPointObjectives(
-<<<<<<< HEAD
       const PointOnLinks &all_contact_points, const gtsam::Point3 &step,
       const gtsam::SharedNoiseModel &cost_model, size_t k_start,
-      ContactGoals *cp_goals) const;
-=======
-      const ContactPoints &all_contact_points, const gtsam::Point3 &step,
-      const gtsam::SharedNoiseModel &cost_model, const Robot &robot,
-      size_t k_start, const ContactPointGoals &cp_goals) const;
+      const ContactPointGoals &cp_goals) const;
 
   /**
    * Update goal points by `step` for all swing legs.
@@ -115,9 +110,8 @@
    * @param[in] cp_goals either stance goal or start of swing
    */
   ContactPointGoals updateContactPointGoals(
-      const ContactPoints &all_contact_points, const gtsam::Point3 &step,
+      const PointOnLinks &all_contact_points, const gtsam::Point3 &step,
       const ContactPointGoals &cp_goals) const;
->>>>>>> 5580843c
 
   /// Parse results into a matrix, in order: qs, qdots, qddots, taus, dt
   gtsam::Matrix jointMatrix(const Robot &robot, const gtsam::Values &results,
