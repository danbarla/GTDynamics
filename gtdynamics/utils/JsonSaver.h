/*!
 * \brief visualization functions for factor graph
 * \author Yetong. Zhang, zhangyetong@holomatic.com
 * \date June-14-2019
 * \attention Copyright Holomatic Technology (Beijing) Co.Ltd
 * \attention Please refer to COPYRIGHT.txt for complete terms of copyright
 * notice.
 */

#pragma once

#include <gtsam/base/Matrix.h>
#include <gtsam/base/Vector.h>
#include <gtsam/geometry/Pose3.h>
#include <gtsam/linear/NoiseModel.h>
#include <gtsam/nonlinear/NonlinearFactor.h>
#include <gtsam/nonlinear/NonlinearFactorGraph.h>
#include <gtsam/slam/PriorFactor.h>

#include <boost/optional.hpp>
#include <fstream>
#include <iostream>
#include <map>
#include <sstream>
#include <string>
#include <typeinfo>
#include <utility>
#include <vector>

#include "gtdynamics/factors/PoseFactor.h"
#include "gtdynamics/factors/TorqueFactor.h"
#include "gtdynamics/factors/TwistAccelFactor.h"
#include "gtdynamics/factors/TwistFactor.h"
#include "gtdynamics/factors/WrenchEquivalenceFactor.h"
#include "gtdynamics/factors/WrenchFactors.h"
#include "gtdynamics/factors/WrenchPlanarFactor.h"
#include "gtdynamics/universal_robot/ScrewJointBase.h"
#include "gtdynamics/utils/utils.h"

#define kQuote_ "\""

// using namespace gtdynamics;
namespace gtdynamics {
/**
 * @brief
 * Store optimization results history, export factor graph in json format. The
 * format is as follows: [[{}, {}, ...], [{}, {}, ...]]. The first list contains
 * variables, and the second list contains factors. Each variable/list is
 * represented as a dictionary, with each of its attribute as an element of the
 * dictionary. The attributes for variables include: [name, value,
 * value_history, location] The attributes for factors include [name, type,
 * variables, measurement, noise, error, whitened_error]
 */
class JsonSaver {
 public:
  typedef std::pair<std::string, std::string> AttributeType;
  typedef boost::shared_ptr<gtsam::Value> ValuePtr;
  typedef std::map<gtsam::Key, gtsam::Vector3> LocationType;
  typedef std::map<std::string, gtsam::Vector3> StrLocationType;

  /**
   * @brief constructor
   */
  JsonSaver() {}

  /**
   * @brief add double quotes to string
   * @param[in] str           input string
   * @return                  a string with double quotes
   */
  static inline std::string Quoted(const std::string& str) {
    return kQuote_ + str + kQuote_;
  }

  /**
   * @brief convert vector to a list in json format
   * @param[in] vec           gtsam vector
   * @return                  a string representing vector in json format
   */
  static inline std::string GetVector(const gtsam::Vector& vec) {
    std::stringstream ss;
    ss << "[";
    for (auto i = 0; i < vec.size(); i++) {
      ss << vec[i];
      if (i + 1 < vec.size()) {
        ss << ", ";
      }
    }
    ss << "]";
    return ss.str();
  }

  /**
   * @brief convert vector to a list in json format
   * @param[in] vec           gtsam vector
   * @return                  a string representing vector in json format
   */
  static inline std::string GetName(const gtsam::Key& key) {
    std::stringstream ss;
    auto symb = DynamicsSymbol(key);
    return (std::string)(symb);
  }

  /**
   * @brief combine key value pairs into a dict in json format
   * @param[in] items         key value paris
   * @param[in] num_indents   number of indents for each item, -1 for no
   * indent and no newline
   * @return                  a string representing dict in json format
   */
  static inline std::string JsonDict(const std::vector<AttributeType>& items,
                                     const int num_indents = 0) {
    std::string indents;
    std::string s;
    if (num_indents < 0) {
      indents = "";
      s = "{";
    } else {
      indents = "\n" + std::string(num_indents, ' ');
      s = std::string(num_indents, ' ') + "{";
    }
    for (auto& item : items) {
      s += indents + item.first + ":" + item.second + ",";
    }
    s.pop_back();  // remove the last comma
    s += indents + "}";
    return s;
  }

  /**
   * @brief combine items into a list in json format
   * @param[in] items         vector of items
   * @param[in] num_indents   number of indents for each item, -1 for no
   * indent and no newline
   * @return                  a string representing list in json format
   */
  static inline std::string JsonList(const std::vector<std::string>& items,
                                     const int num_indents = 0) {
    std::string indents;
    std::string s;
    if (num_indents < 0) {
      indents = "";
      s = "[";
    } else {
      indents = "\n" + std::string(num_indents, ' ');
      s = std::string(num_indents, ' ') + "[";
    }
    for (auto& item : items) {
      s += indents + item + ",";
    }
    s.pop_back();  // remove the last comma
    s += indents + "]";
    return s;
  }

  /**
   * @brief get the gtsam variable value as a string
   * @param[in] value         gtsam variable value
   * @return                  a string displaying the value
   */
  static inline std::string GetValue(const gtsam::Value& value) {
    std::stringstream ss;

    // pose variable
    if (const gtsam::GenericValue<gtsam::Pose3>* p =
            dynamic_cast<const gtsam::GenericValue<gtsam::Pose3>*>(&value)) {
      ss << "Translation: " << p->value().translation();
      ss << " Rotation rpy: [" << p->value().rotation().rpy()[0] << ", "
         << p->value().rotation().rpy()[1] << ", "
         << p->value().rotation().rpy()[2] << "]";
    } else if (const gtsam::GenericValue<gtsam::Vector6>* p =
                   dynamic_cast<const gtsam::GenericValue<gtsam::Vector6>*>(
                       &value)) {
      // Wrench, Twist, Twistaccel variable
      ss << p->value().transpose();
    } else if (const gtsam::GenericValue<gtsam::Vector3>* p =
                   dynamic_cast<const gtsam::GenericValue<gtsam::Vector3>*>(
                       &value)) {
      // velocity, acceleration variables
      ss << p->value().transpose();
    } else if (const gtsam::GenericValue<gtsam::Vector>* p =
                   dynamic_cast<const gtsam::GenericValue<gtsam::Vector>*>(
                       &value)) {
      // general vector
      ss << p->value().transpose();
    } else if (const gtsam::GenericValue<double>* p =
                   dynamic_cast<const gtsam::GenericValue<double>*>(&value)) {
      // Torque, q, v, a
      ss << p->value();
    }
    return ss.str();
  }

  /**
   * @brief get measurements of the factor as a string
   * @param[in] factor        gtsam factor pointer
   * @return                  a string displaying the measurement
   */
  static inline std::string GetMeasurement(
      const gtsam::NonlinearFactor::shared_ptr& factor) {
    std::stringstream ss;
    if (const TorqueFactor* f = dynamic_cast<const TorqueFactor*>(&(*factor))) {
      auto joint = f->getJoint();
<<<<<<< HEAD
      ss << GetVector(static_pointer_cast<const ScrewJointBase>(joint)
=======
      ss << GetVector(std::static_pointer_cast<const ScrewJointBase>(joint)
>>>>>>> 2226a81f
                          ->screwAxis(joint->childLink())
                          .transpose());
    } else if (const gtsam::PriorFactor<gtsam::Vector3>* f =
                   dynamic_cast<const gtsam::PriorFactor<gtsam::Vector3>*>(
                       &(*factor))) {
      ss << GetVector(f->prior().transpose());
    } else if (const gtsam::PriorFactor<gtsam::Vector6>* f =
                   dynamic_cast<const gtsam::PriorFactor<gtsam::Vector6>*>(
                       &(*factor))) {
      ss << GetVector(f->prior().transpose());
    } else if (const gtsam::PriorFactor<double>* f =
                   dynamic_cast<const gtsam::PriorFactor<double>*>(
                       &(*factor))) {
      ss << f->prior();
    }
    return ss.str();
  }

  /**
   * @brief get measurements of the factor as a string
   * @param[in] factor        gtsam factor pointer
   * @return                  a string displaying the measurement
   */
  static inline std::string GetType(
      const gtsam::NonlinearFactor::shared_ptr& factor) {
    if (dynamic_cast<const WrenchFactor1*>(&(*factor))) {
      return "Wrench";
    } else if (dynamic_cast<const WrenchFactor2*>(&(*factor))) {
      return "Wrench";
    } else if (dynamic_cast<const WrenchFactor3*>(&(*factor))) {
      return "Wrench";
    } else if (dynamic_cast<const WrenchFactor4*>(&(*factor))) {
      return "Wrench";
    } else if (dynamic_cast<const PoseFactor*>(&(*factor))) {
      return "Pose";
    } else if (dynamic_cast<const TwistFactor*>(&(*factor))) {
      return "Twist";
    } else if (dynamic_cast<const TwistAccelFactor*>(&(*factor))) {
      return "TwistAccel";
    } else if (dynamic_cast<const TorqueFactor*>(&(*factor))) {
      return "Torque";
    } else if (dynamic_cast<const WrenchPlanarFactor*>(&(*factor))) {
      return "WrenchPlanar";
    } else if (dynamic_cast<const WrenchEquivalenceFactor*>(&(*factor))) {
      return "WrenchEq";
    } else if (dynamic_cast<const gtsam::PriorFactor<double>*>(&(*factor))) {
      return "Prior";
    } else if (dynamic_cast<const gtsam::PriorFactor<gtsam::Vector>*>(
                   &(*factor))) {
      return "Prior";
    } else if (dynamic_cast<const gtsam::PriorFactor<gtsam::Pose3>*>(
                   &(*factor))) {
      return "PriorPose";
    } else {
      return typeid(factor).name();
    }
  }

  /**
   * @brief get the gtsam noise model of the factor as a string
   * @param[in] factor        gtsam factor pointer
   * @return                  a string displaying the noise
   */
  static inline std::string GetNoiseModel(
      const gtsam::NonlinearFactor::shared_ptr& factor) {
    std::stringstream ss;
    if (const gtsam::NoiseModelFactor* noise_factor =
            dynamic_cast<const gtsam::NoiseModelFactor*>(&(*factor))) {
      const gtsam::noiseModel::Base::shared_ptr noise_model =
          noise_factor->noiseModel();
      // unit
      if (const gtsam::noiseModel::Unit* true_noise_model =
              dynamic_cast<const gtsam::noiseModel::Unit*>(&(*noise_model))) {
        ss << "unit " << true_noise_model->isUnit();
      } else if (const gtsam::noiseModel::Isotropic* true_noise_model =
                     dynamic_cast<const gtsam::noiseModel::Isotropic*>(
                         &(*noise_model))) {
        // isotropic
        ss << boost::format("isotropic dim=%1% sigma=%2%") %
                  true_noise_model->dim() % true_noise_model->sigma();
      } else if (const gtsam::noiseModel::Constrained* true_noise_model =
                     dynamic_cast<const gtsam::noiseModel::Constrained*>(
                         &(*noise_model))) {
        // constrained
        ss << "constrained mus:" << GetVector(true_noise_model->mu());
      } else if (const gtsam::noiseModel::Diagonal* true_noise_model =
                     dynamic_cast<const gtsam::noiseModel::Diagonal*>(
                         &(*noise_model))) {
        // diagonal
        ss << "diagonal sigmas: " << GetVector(true_noise_model->sigmas());
      } else if (const gtsam::noiseModel::Gaussian* true_noise_model =
                     dynamic_cast<const gtsam::noiseModel::Gaussian*>(
                         &(*noise_model))) {
        // gaussian
        ss << "gaussian sigmas: " << GetVector(true_noise_model->sigmas());
      } else {
        ss << typeid(noise_model).name();
      }
    }
    return ss.str();
  }

  /**
   * @brief get the gtsam error of the factor as a string
   * @param[in] factor        gtsam factor pointer
   * @param[in] values        gtsam values of variables
   * @return                  a string displaying the error
   */
  static inline std::string GetError(
      const gtsam::NonlinearFactor::shared_ptr& factor,
      const gtsam::Values& values) {
    std::stringstream ss;
    ss << factor->error(values);
    return ss.str();
  }

  /**
   * @brief get the gtsam whitened error of the factor as a string
   * @param[in] factor        gtsam factor pointer
   * @param[in] values        gtsam values of variables
   * @return                  a string displaying the whitened error
   */
  static inline std::string GetWhitenedError(
      const gtsam::NonlinearFactor::shared_ptr& factor,
      const gtsam::Values& values) {
    std::stringstream ss;
    if (const gtsam::NoiseModelFactor* noise_factor =
            dynamic_cast<const gtsam::NoiseModelFactor*>(&(*factor))) {
      ss << GetVector(noise_factor->whitenedError(values));
    }
    return ss.str();
  }

  /**
   * @brief get the location of the variable
   * @param[in] locations     manually specified locations
   * @param[in] key           variable key
   * @param[in] value         value of varible
   * @return                  a string displaying the location
   */
  static inline std::string GetLocation(const LocationType& locations,
                                        const gtsam::Key& key,
                                        const gtsam::Value& value) {
    std::stringstream ss;
    if (locations.size() > 0) {
      if (locations.find(key) != locations.end()) {
        ss << GetVector(locations.at(key));
      }
    } else {
      // pose variable
      if (const gtsam::GenericValue<gtsam::Pose3>* p =
              dynamic_cast<const gtsam::GenericValue<gtsam::Pose3>*>(&value)) {
        ss << GetVector(p->value().translation());
      } else if (const gtsam::GenericValue<gtsam::Point3>* p =
                     dynamic_cast<const gtsam::GenericValue<gtsam::Point3>*>(
                         &value)) {
        // landmark variable
        ss << GetVector(p->value());
      }
    }
    return ss.str();
  }

  /**
   * @brief get the variable in json format as a string
   * @param[in] key           corresponding key of variable
   * @param[in] values        values
   * @param[in] locations     locations
   * @return                  a string displaying the variable in json
   */
  static inline std::string GetVariable(const gtsam::Key& key,
                                        const gtsam::Values& values,
                                        const LocationType& locations) {
    std::vector<AttributeType> attributes;

    // name;
    std::string name = GetName(key);
    attributes.emplace_back(Quoted("name"), Quoted(name));

    if (values.exists(key)) {
      // value
      boost::optional<gtsam::Vector3> location;
      attributes.emplace_back(Quoted("value"),
                              Quoted(GetValue(values.at(key))));

      // location
      const auto loc_str = GetLocation(locations, key, values.at(key));
      if (loc_str != "") {
        attributes.emplace_back(Quoted("location"), loc_str);
      }
    }
    return JsonDict(attributes);
  }

  /**
   * @brief get the factor in json format as a string
   * @param[in] idx           index of factor
   * @param[in] graph         factor graph
   * @param[in] values        values
   * @return                  a string displaying the factor in json
   */
  static inline std::string GetFactor(const size_t idx,
                                      const gtsam::NonlinearFactorGraph& graph,
                                      const gtsam::Values& values) {
    const gtsam::NonlinearFactor::shared_ptr& factor = graph.at(idx);

    std::vector<AttributeType> attributes;

    // name
    attributes.emplace_back(Quoted("name"),
                            Quoted("Factor" + std::to_string(idx)));

    // type
    attributes.emplace_back(Quoted("type"), Quoted(GetType(factor)));

    // variables
    const gtsam::KeyVector& keys = factor->keys();
    std::vector<std::string> variable_names;
    for (gtsam::Key key : keys) {
      std::stringstream ss;
      ss << Quoted(GetName(key));
      variable_names.push_back(ss.str());
    }
    attributes.emplace_back(Quoted("variables"), JsonList(variable_names, -1));

    // measurement
    attributes.emplace_back(Quoted("measurement"),
                            Quoted(GetMeasurement(factor)));

    // noise model
    attributes.emplace_back(Quoted("noise"), Quoted(GetNoiseModel(factor)));

    // whitened noise model
    attributes.emplace_back(Quoted("whitened error"),
                            Quoted(GetWhitenedError(factor, values)));

    // error
    attributes.emplace_back(Quoted("error"), GetError(factor, values));

    return JsonDict(attributes);
  }

  /**
   * @brief output the json format factor graph to ostream
   * @param[in] graph         gtsam factor graph
   * @param[in] stm           output stream
   * @param[in] values        gtsam values of variables
   * @param[in] locations     manually specify the location of variables
   */
  // TODO: add option to include GT values
  static inline void SaveFactorGraph(
      const gtsam::NonlinearFactorGraph& graph, std::ostream& stm,
      const gtsam::Values& values = gtsam::Values(),
      const LocationType& locations = LocationType()) {
    std::vector<std::string> variable_strings;
    std::vector<std::string> factor_strings;

    // add variables
    for (gtsam::Key key : graph.keys()) {
      variable_strings.push_back(GetVariable(key, values, locations));
    }

    // add factors
    for (size_t i = 0; i < graph.size(); ++i) {
      factor_strings.push_back(GetFactor(i, graph, values));
    }

    std::string s_variables = JsonList(variable_strings);
    std::string s_factors = JsonList(factor_strings);
    std::vector<std::string> all_strings{s_variables, s_factors};
    std::string s_all = JsonList(all_strings);
    stm << s_all;
  }

  /**
   * @brief get the gtsam variable value as a string in list format
   * @param[in] value         gtsam variable value
   * @return                  a string displaying the value
   */
  static inline std::string GetValueList(const gtsam::Value& value) {
    std::stringstream ss;

    // pose variable
    if (const gtsam::GenericValue<gtsam::Pose3>* p =
            dynamic_cast<const gtsam::GenericValue<gtsam::Pose3>*>(&value)) {
      ss << "[" << p->value().translation().x() << ", "
         << p->value().translation().y() << ", " << p->value().translation().z()
         << ", " << p->value().rotation().rpy()[0] << ", "
         << p->value().rotation().rpy()[1] << ", "
         << p->value().rotation().rpy()[2] << "]";
    }
    return ss.str();
  }

  /**
   * @brief get names of the types of the value, e.g. ["x", "y", "z"]
   * @param[in] value         gtsam variable value
   * @return                  a string displaying the value types
   */
  static inline std::string GetValueTypes(const gtsam::Value& value) {
    // pose variable
    std::vector<std::string> value_types;
    if (typeid(value) == typeid(gtsam::GenericValue<gtsam::Pose3>)) {
      value_types =
          std::vector<std::string>{"x", "y", "z", "row", "pitch", "yaw"};
    } else if (typeid(value) == typeid(gtsam::GenericValue<gtsam::Point3>)) {
      // landmark variable
      value_types = std::vector<std::string>{"x", "y", "z"};
    }
    for (auto& value_type : value_types) {
      value_type = Quoted(value_type);
    }
    return JsonList(value_types, -1);
  }

  static inline void SaveClusteredGraph(
      std::ostream& stm,
      const std::map<std::string, gtsam::NonlinearFactorGraph>&
          clustered_graphs,
      const std::map<std::string, gtsam::Values>& clustered_values,
      const gtsam::Values& values,
      const StrLocationType& locations = StrLocationType()) {
    // create map from key to value_cluster name for faster searching
    std::map<gtsam::Key, std::string> key_to_cluster;
    for (auto value_cluster : clustered_values) {
      std::string cluster_name = value_cluster.first;
      // std::cout << "value cluster: " << cluster_name << "\n";
      for (const auto& key : value_cluster.second.keys()) {
        key_to_cluster[key] = cluster_name;
      }
    }

    std::vector<std::string> values_strings;
    std::vector<std::string> graphs_strings;

    // add clustered values
    for (const auto& it : clustered_values) {
      std::string cluster_name = it.first;
      const gtsam::Values& values = it.second;

      std::vector<AttributeType> attributes;
      // name
      attributes.emplace_back(Quoted("name"), Quoted(cluster_name));

      // location
      if (locations.find(cluster_name) != locations.end()) {
        const auto loc_str = GetVector(locations.at(cluster_name));
        attributes.emplace_back(Quoted("location"), loc_str);
      }

      // values
      std::vector<std::string> varaible_names;
      for (const gtsam::Key& key : values.keys()) {
        varaible_names.emplace_back(GetName(key));
      }
      attributes.emplace_back(JsonSaver::Quoted("value"),
                              Quoted(JsonList(varaible_names, -1)));
      values_strings.emplace_back(JsonDict(attributes));
    }

    // add clustered graphs
    for (const auto& it : clustered_graphs) {
      std::string cluster_name = it.first;
      const gtsam::NonlinearFactorGraph& graph = it.second;

      // std::cout << "graph cluster: " << cluster_name << "\tsize:" <<
      // graph.size() << "\n";

      std::vector<AttributeType> attributes;
      // name
      attributes.emplace_back(Quoted("name"), Quoted(cluster_name));

      // varaible clusters
      std::set<std::string> values_cluster_names;
      for (const auto& factor : graph) {
        for (const auto& key : factor->keys()) {
          values_cluster_names.insert(Quoted(key_to_cluster[key]));
        }
      }
      std::vector<std::string> vec_cluster_names(values_cluster_names.begin(),
                                                 values_cluster_names.end());
      attributes.emplace_back(Quoted("variables"),
                              JsonList(vec_cluster_names, -1));

      // calculate errors
      double error = 0;
      for (const auto& factor : graph) {
        error += factor->error(values);
      }
      attributes.emplace_back(Quoted("error"), std::to_string(error));

      // location
      if (locations.find(cluster_name) != locations.end()) {
        const auto loc_str = GetVector(locations.at(cluster_name));
        attributes.emplace_back(Quoted("location"), loc_str);
      }

      graphs_strings.emplace_back(JsonDict(attributes));
    }

    std::string s_variables = JsonList(values_strings);
    std::string s_factors = JsonList(graphs_strings);
    std::vector<std::string> all_strings{s_variables, s_factors};
    std::string s_all = JsonList(all_strings);
    stm << s_all;
  }
};

class StorageManager {
 private:
  typedef JsonSaver::AttributeType AttributeType;
  typedef boost::shared_ptr<gtsam::Value> ValuePtr;
  typedef std::map<gtsam::Key, std::vector<ValuePtr>> StorageMap;
  typedef std::pair<gtsam::Key, std::vector<ValuePtr>> StorageEntry;
  StorageMap storage_;

 public:
  /**
   * @brief constructor
   */
  StorageManager() {}

  /**
   * @brief get the history of values e.g. [[x_t0, y_t0, z_t0], [x_t1, y_t1,
   * z_t1], [x_t2, y_t2, z_t2]]
   * @param[in] key   key for the variable
   * return           the history values of the variable
   */
  std::string GetValueHistory(const gtsam::Key& key) {
    std::vector<std::string> value_sequence;
    for (const auto value_ptr : storage_.at(key)) {
      value_sequence.push_back(JsonSaver::GetValueList(*value_ptr));
    }
    return JsonSaver::JsonList(value_sequence, -1);
  }

  /**
   * @brief get the variable in json format as a string
   * @param[in] key           corresponding key of variable
   * @param[in] locations     locations
   * @return                  a string displaying the variable in json
   */
  std::string GetVariableSequence(const gtsam::Key& key,
                                  const JsonSaver::LocationType& locations) {
    std::vector<AttributeType> attributes;

    // name
    std::string name = JsonSaver::GetName(key);
    attributes.emplace_back(JsonSaver::Quoted("name"), JsonSaver::Quoted(name));

    if (storage_.find(key) != storage_.end()) {
      // value
      attributes.emplace_back(
          JsonSaver::Quoted("value"),
          JsonSaver::Quoted(JsonSaver::GetValue(*(storage_.at(key).back()))));

      // value history
      attributes.emplace_back(JsonSaver::Quoted("value_history"),
                              GetValueHistory(key));

      // value type
      attributes.emplace_back(
          JsonSaver::Quoted("value_types"),
          JsonSaver::GetValueTypes(*(storage_.at(key).back())));

      // location
      const auto loc_str =
          JsonSaver::GetLocation(locations, key, *(storage_.at(key).back()));
      if (loc_str != "") {
        attributes.emplace_back(JsonSaver::Quoted("location"), loc_str);
      }
    }
    return JsonSaver::JsonDict(attributes);
  }

  /**
   * @brief output the json format factor graph (sequence) to ostream
   * @param[in] graph         gtsam factor graph
   * @param[in] stm           output stream
   * @param[in] values        gtsam values of variables
   * @param[in] locations     manually specify the location of variables
   */
  void SaveFactorGraphSequence(
      const gtsam::NonlinearFactorGraph& graph, std::ostream& stm,
      const gtsam::Values& values = gtsam::Values(),
      const JsonSaver::LocationType& locations = JsonSaver::LocationType()) {
    std::vector<std::string> variable_strings;
    std::vector<std::string> factor_strings;

    // add variables
    for (gtsam::Key key : graph.keys()) {
      variable_strings.push_back(GetVariableSequence(key, locations));
    }

    // add factors
    for (size_t i = 0; i < graph.size(); ++i) {
      factor_strings.push_back(JsonSaver::GetFactor(i, graph, values));
    }

    std::string s_variables = JsonSaver::JsonList(variable_strings);
    std::string s_factors = JsonSaver::JsonList(factor_strings);
    std::vector<std::string> all_strings{s_variables, s_factors};
    std::string s_all = JsonSaver::JsonList(all_strings);
    stm << s_all;
  }

  /**
   * @brief                   add values to storage
   * @param[in] values        gtsam values of variables in the current step
   */
  void AddValues(const gtsam::Values& values) {
    // remove absent variables
    for (auto key_value : storage_) {
      if (!values.exists(key_value.first)) {
        storage_.erase(key_value.first);
      }
    }

    // update existing variables
    for (auto key : values.keys()) {
      auto it = storage_.find(key);
      if (it == storage_.end()) {
        storage_.emplace(key, std::vector<ValuePtr>{values.at(key).clone()});
      } else {
        it->second.push_back(values.at(key).clone());
      }
    }
  }
};

// const std::string JsonSaver::kQuote_ = "\"";

}  // namespace gtdynamics<|MERGE_RESOLUTION|>--- conflicted
+++ resolved
@@ -201,11 +201,7 @@
     std::stringstream ss;
     if (const TorqueFactor* f = dynamic_cast<const TorqueFactor*>(&(*factor))) {
       auto joint = f->getJoint();
-<<<<<<< HEAD
-      ss << GetVector(static_pointer_cast<const ScrewJointBase>(joint)
-=======
       ss << GetVector(std::static_pointer_cast<const ScrewJointBase>(joint)
->>>>>>> 2226a81f
                           ->screwAxis(joint->childLink())
                           .transpose());
     } else if (const gtsam::PriorFactor<gtsam::Vector3>* f =
