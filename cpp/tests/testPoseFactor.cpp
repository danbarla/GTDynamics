/**
 * @file  testPoseFactor.cpp
 * @brief test forward kinematics factor
 * @Author: Frank Dellaert and Mandy Xie
 */
#include <DhLink.h>
#include <Arm.h>
#include <PoseFactor.h>

#include <gtsam/base/numericalDerivative.h>
#include <gtsam/inference/Symbol.h>
#include <gtsam/nonlinear/GaussNewtonOptimizer.h>
#include <gtsam/nonlinear/NonlinearFactorGraph.h>
#include <gtsam/nonlinear/Values.h>
#include <gtsam/nonlinear/factorTesting.h>

#include <gtsam/base/Testable.h>
#include <gtsam/base/TestableAssertions.h>
#include <CppUnitLite/TestHarness.h>

#include <iostream>

using namespace std;
using namespace gtsam;
using namespace manipulator;

namespace example {
// nosie model
noiseModel::Gaussian::shared_ptr cost_model =
    noiseModel::Gaussian::Covariance(I_6x6);
Key pose_i_key = Symbol('p', 1), pose_j_key = Symbol('p', 2),
    qKey = Symbol('q', 0);
}  // namespace example

// Test twist factor for stationary case
TEST(PoseFactor, error) {
  // create functor
  Pose3 jMi = Pose3(Rot3(), Point3(-2, 0, 0));
  Vector6 screw_axis;
  screw_axis<< 0, 0, 1, 0, 1, 0;
  PoseFunctor predictPose(jMi, screw_axis);

  // check prediction
  double jointAngle = 0;
  Pose3 pose_i(Rot3(), Point3(1, 0, 0)), pose_j(Rot3(), Point3(3, 0, 0));
  EXPECT(assert_equal(pose_j, predictPose(pose_i, jointAngle), 1e-6));

  // Create factor
  PoseFactor factor(example::pose_i_key, example::pose_j_key, example::qKey,
                    example::cost_model, jMi, screw_axis);

  // call evaluateError
  auto actual_errors = factor.evaluateError(pose_i, pose_j, jointAngle);

  // check value
  auto expected_errors = (Vector(6) << 0, 0, 0, 0, 0, 0).finished();
  EXPECT(assert_equal(expected_errors, actual_errors, 1e-6));

  // Make sure linearization is correct
  Values values;
  values.insert(example::pose_i_key, pose_i);
  values.insert(example::pose_j_key, pose_j);
  values.insert(example::qKey, jointAngle);
  double diffDelta = 1e-7;
  EXPECT_CORRECT_FACTOR_JACOBIANS(factor, values, diffDelta, 1e-3);
}

// Test breaking case
TEST(PoseFactor, breaking) {
  // create functor
  Pose3 jMi = Pose3(Rot3(), Point3(-2, 0, 0));
  Vector6 screw_axis;
  screw_axis << 0, 0, 1, 0, 1, 0;
  PoseFunctor predictPose(jMi, screw_axis);

  double jointAngle;
  Pose3 pose_i, pose_j;
  // check prediction at zero joint angle
  jointAngle = 0;
  pose_i = Pose3(Rot3(), Point3(1, 0, 0));
  pose_j = Pose3(Rot3(), Point3(3, 0, 0));
  EXPECT(assert_equal(pose_j, predictPose(pose_i, jointAngle), 1e-6));

  // check prediction at half PI
  jointAngle = M_PI / 2;
  pose_i = Pose3(Rot3(), Point3(1, 0, 0));
  pose_j = Pose3(Rot3::Rz(jointAngle), Point3(2, 1, 0));
  EXPECT(assert_equal(pose_j, predictPose(pose_i, jointAngle), 1e-6));
}

// Test breaking case for rr link
TEST(PoseFactor, breaking_rr) {
  // RR link example
<<<<<<< HEAD
  vector<DhLink> dh_rr = {DhLink(0, 0, 2, 0, 'R', 1, Point3(-1, 0, 0),
                                   Z_3x3, -180, 180, 2),
                           DhLink(0, 0, 2, 0, 'R', 1, Point3(-1, 0, 0),
                                   Z_3x3, -180, 180, 2)};
  auto robot = Arm<DhLink>(dh_rr);
=======
  vector<DH_Link> dh_rr = {DH_Link(0, 0, 2, 0, 'R', 1, Point3(-1, 0, 0),
                                   Z_3x3),
                           DH_Link(0, 0, 2, 0, 'R', 1, Point3(-1, 0, 0),
                                   Z_3x3)};
  auto robot = Arm<DH_Link>(dh_rr);
>>>>>>> 3f0cb47a
  Pose3 pose_goal(Pose3(Rot3::Rz(M_PI / 2), Point3(0, 4, 0)));
  auto dof = robot.numLinks();

  // get robot jTi list at rest
  auto jMi = robot.jTis(Vector::Zero(dof));
  // get base pose in world frame
  auto basePose = robot.base();
  // get robot screwAxes for all links
  auto screwAxes = robot.screwAxes();
  // joint angles value
  Vector2 jointAngles(M_PI / 2, 0);
  // get link COM expected poses
  auto expectedPoses = robot.comFrames(jointAngles);

  Pose3 pose_i = basePose;

  for (int k = 0; k < dof; ++k) {
    // create functor
    PoseFunctor predictPose(jMi[k], screwAxes[k]);
    EXPECT(assert_equal(expectedPoses[k], predictPose(pose_i, jointAngles[k]), 1e-6));
    pose_i = expectedPoses[k];
  }
}

int main() {
  TestResult tr;
  return TestRegistry::runAllTests(tr);
}<|MERGE_RESOLUTION|>--- conflicted
+++ resolved
@@ -91,19 +91,11 @@
 // Test breaking case for rr link
 TEST(PoseFactor, breaking_rr) {
   // RR link example
-<<<<<<< HEAD
   vector<DhLink> dh_rr = {DhLink(0, 0, 2, 0, 'R', 1, Point3(-1, 0, 0),
                                    Z_3x3, -180, 180, 2),
                            DhLink(0, 0, 2, 0, 'R', 1, Point3(-1, 0, 0),
                                    Z_3x3, -180, 180, 2)};
   auto robot = Arm<DhLink>(dh_rr);
-=======
-  vector<DH_Link> dh_rr = {DH_Link(0, 0, 2, 0, 'R', 1, Point3(-1, 0, 0),
-                                   Z_3x3),
-                           DH_Link(0, 0, 2, 0, 'R', 1, Point3(-1, 0, 0),
-                                   Z_3x3)};
-  auto robot = Arm<DH_Link>(dh_rr);
->>>>>>> 3f0cb47a
   Pose3 pose_goal(Pose3(Rot3::Rz(M_PI / 2), Point3(0, 4, 0)));
   auto dof = robot.numLinks();
 
