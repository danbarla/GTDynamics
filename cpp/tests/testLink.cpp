/**
 * @file  test_link.cpp
 * @brief test link
 * @Author: Frank Dellaert and Mandy Xie
 */

#include <CppUnitLite/TestHarness.h>
#include <DhLink.h>
#include <gtsam/base/Testable.h>
#include <gtsam/base/TestableAssertions.h>
#include <gtsam/linear/VectorValues.h>

using namespace std;
using namespace gtsam;
using namespace manipulator;

static const Vector1 ZERO1 = Vector1::Zero();
static const Vector6 ZERO6 = Vector6::Zero();
<<<<<<< HEAD
DhLink dhLink = DhLink(0, 0, 2, 0, 'R', 1, Point3(-1, 0, 0),
                          (Matrix(3, 3) << 0, 0, 0, 0, 1 / 6.0, 0, 0, 0, 1 / 6.0).finished(), -5, 10, 2);
=======
DH_Link dh_link = DH_Link(0, 0, 2, 0, 'R', 1, Point3(-1, 0, 0),
                          (Matrix(3, 3) << 0, 0, 0, 0, 1 / 6.0, 0, 0, 0, 1 / 6.0).finished());
>>>>>>> 3f0cb47a

// Test factors for forward dynamics, middle link of stationary RRR example
TEST(Link, forward_factors) {
  // Create stationary state
  double v2 = 0;
  Vector6 twist_2 = ZERO6;
  double torque_2 = 0.0;

  // Create all factors
  Pose3 jTi = Pose3(Rot3(), Point3(-2, 0, 0));
  Pose3 kTj = Pose3(Rot3(), Point3(-2, 0, 0));
  GaussianFactorGraph factors =
      dhLink.forwardFactors(2, jTi, v2, twist_2, torque_2, kTj);
  EXPECT(assert_equal(factors.size(), 3));

  // Create ground truth values
  VectorValues ground_truth;
  ground_truth.insert(a(2), ZERO1);
  ground_truth.insert(T(1), ZERO6);
  ground_truth.insert(T(2), ZERO6);
  ground_truth.insert(F(2), ZERO6);
  ground_truth.insert(F(3), ZERO6);

  // // Assert that error is zero for ground-truth
  EXPECT(assert_equal(factors.error(ground_truth), 0));
}

// Test factors for forward dynamics, middle link of stationary RRR example
TEST(Link, inverse_factors) {
  // Create stationary state
  double v2 = 0;
  Vector6 twist_2 = ZERO6;
  double acceleration_2 = 0.0;

  // Create all factors
  Pose3 jTi = Pose3(Rot3(), Point3(-2, 0, 0));
  Pose3 kTj = Pose3(Rot3(), Point3(-2, 0, 0));
  GaussianFactorGraph factors =
      dhLink.inverseFactors(2, jTi, v2, twist_2, acceleration_2, kTj);
  EXPECT(assert_equal(factors.size(), 3));

  // // Create ground truth values
  // VectorValues ground_truth;
  // ground_truth.insert(t(2), ZERO1);
  // ground_truth.insert(T(1), ZERO6);
  // ground_truth.insert(T(2), ZERO6);
  // ground_truth.insert(F(2), ZERO6);
  // ground_truth.insert(F(3), ZERO6);

  // // // Assert that error is zero for ground-truth
  // EXPECT(assert_equal(factors.error(ground_truth), 0));
}

int main() {
  TestResult tr;
  return TestRegistry::runAllTests(tr);
}<|MERGE_RESOLUTION|>--- conflicted
+++ resolved
@@ -16,13 +16,8 @@
 
 static const Vector1 ZERO1 = Vector1::Zero();
 static const Vector6 ZERO6 = Vector6::Zero();
-<<<<<<< HEAD
 DhLink dhLink = DhLink(0, 0, 2, 0, 'R', 1, Point3(-1, 0, 0),
                           (Matrix(3, 3) << 0, 0, 0, 0, 1 / 6.0, 0, 0, 0, 1 / 6.0).finished(), -5, 10, 2);
-=======
-DH_Link dh_link = DH_Link(0, 0, 2, 0, 'R', 1, Point3(-1, 0, 0),
-                          (Matrix(3, 3) << 0, 0, 0, 0, 1 / 6.0, 0, 0, 0, 1 / 6.0).finished());
->>>>>>> 3f0cb47a
 
 // Test factors for forward dynamics, middle link of stationary RRR example
 TEST(Link, forward_factors) {
